--- conflicted
+++ resolved
@@ -197,18 +197,9 @@
 	if nl.namingClient == nil {
 		return perrors.New("nacos naming namingClient stopped")
 	}
-<<<<<<< HEAD
-	serviceName := getSubscribeName(nl.listenURL)
-	groupName := nl.regURL.GetParam(constant.RegistryGroupKey, defaultGroup)
-	nl.subscribeParam = &vo.SubscribeParam{
-		ServiceName:       serviceName,
-		SubscribeCallback: nl.Callback,
-		GroupName:         groupName,
-=======
 	nl.subscribeParam = createSubscribeParam(nl.listenURL, nl.regURL, nl.Callback)
 	if nl.subscribeParam == nil {
 		return perrors.New("create nacos subscribeParam failed")
->>>>>>> 9a12e994
 	}
 	go func() {
 		err := nl.namingClient.Client().Subscribe(nl.subscribeParam)
