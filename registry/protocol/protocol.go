--- conflicted
+++ resolved
@@ -43,7 +43,6 @@
 )
 
 var (
-<<<<<<< HEAD
 	regProtocol   *registryProtocol
 	once          sync.Once
 	reserveParams = []string{
@@ -51,10 +50,6 @@
 		"loadbalance", "mock", "path", "timeout", "token", "version", "warmup", "weight", "timestamp", "dubbo",
 		"release", "interface",
 	}
-=======
-	once        sync.Once
-	regProtocol *registryProtocol
->>>>>>> e80c2e47
 )
 
 type registryProtocol struct {
