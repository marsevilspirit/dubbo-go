--- conflicted
+++ resolved
@@ -367,12 +367,8 @@
 	return res
 }
 
-<<<<<<< HEAD
-func (csd *consulServiceDiscovery) AddListener(listener *registry.ServiceInstancesChangedListener) error {
-=======
 func (csd *consulServiceDiscovery) AddListener(lst registry.ServiceInstanceChangeListener) error {
 	listener := lst.(*event.ServiceInstancesChangedListener)
->>>>>>> 03416264
 	for _, v := range listener.ServiceNames.Values() {
 		serviceName := v.(string)
 		params := make(map[string]interface{}, 8)
