/*
 * Licensed to the Apache Software Foundation (ASF) under one or more
 * contributor license agreements.  See the NOTICE file distributed with
 * this work for additional information regarding copyright ownership.
 * The ASF licenses this file to You under the Apache License, Version 2.0
 * (the "License"); you may not use this file except in compliance with
 * the License.  You may obtain a copy of the License at
 *
 *     http://www.apache.org/licenses/LICENSE-2.0
 *
 * Unless required by applicable law or agreed to in writing, software
 * distributed under the License is distributed on an "AS IS" BASIS,
 * WITHOUT WARRANTIES OR CONDITIONS OF ANY KIND, either express or implied.
 * See the License for the specific language governing permissions and
 * limitations under the License.
 */

package zookeeper

import (
<<<<<<< HEAD
	"fmt"
	"sync"
=======
>>>>>>> b4015866
	"testing"
	"time"
)
import (
	"github.com/samuel/go-zookeeper/zk"
	"github.com/stretchr/testify/assert"
)
import (
	"github.com/apache/dubbo-go/common/logger"
	"github.com/apache/dubbo-go/remoting"
)

func initZkData(t *testing.T) (*zk.TestCluster, *ZookeeperClient, <-chan zk.Event) {
	ts, client, event, err := NewMockZookeeperClient("test", 15*time.Second)
	assert.NoError(t, err)

	data := `
	dubbo.consumer.request_timeout=5s
	dubbo.consumer.connect_timeout=5s
	dubbo.application.organization=ikurento.com
	dubbo.application.name=BDTService
	dubbo.application.module=dubbogo user-info server
	dubbo.application.version=0.0.1
	dubbo.application.owner=ZX
	dubbo.application.environment=dev
	dubbo.registries.hangzhouzk.protocol=zookeeper
	dubbo.registries.hangzhouzk.timeout=3s
	dubbo.registries.hangzhouzk.address=127.0.0.1:2181
	dubbo.registries.shanghaizk.protocol=zookeeper
	dubbo.registries.shanghaizk.timeout=3s
	dubbo.registries.shanghaizk.address=127.0.0.1:2182
	dubbo.service.com.ikurento.user.UserProvider.protocol=dubbo
	dubbo.service.com.ikurento.user.UserProvider.interface=com.ikurento.user.UserProvider
	dubbo.service.com.ikurento.user.UserProvider.loadbalance=random
	dubbo.service.com.ikurento.user.UserProvider.warmup=100
	dubbo.service.com.ikurento.user.UserProvider.cluster=failover
`

	err = client.Create("/dubbo/dubbo.properties")
	assert.NoError(t, err)

	_, err = client.Conn.Set("/dubbo/dubbo.properties", []byte(data), 0)
	assert.NoError(t, err)

	return ts, client, event
}
func TestListener(t *testing.T) {
	changedData := `
	dubbo.consumer.request_timeout=3s
	dubbo.consumer.connect_timeout=5s
	dubbo.application.organization=ikurento.com
	dubbo.application.name=BDTService
	dubbo.application.module=dubbogo user-info server
	dubbo.application.version=0.0.1
	dubbo.application.owner=ZX
	dubbo.application.environment=dev
	dubbo.registries.hangzhouzk.protocol=zookeeper
	dubbo.registries.hangzhouzk.timeout=3s
	dubbo.registries.hangzhouzk.address=127.0.0.1:2181
	dubbo.registries.shanghaizk.protocol=zookeeper
	dubbo.registries.shanghaizk.timeout=3s
	dubbo.registries.shanghaizk.address=127.0.0.1:2182
	dubbo.service.com.ikurento.user.UserProvider.protocol=dubbo
	dubbo.service.com.ikurento.user.UserProvider.interface=com.ikurento.user.UserProvider
	dubbo.service.com.ikurento.user.UserProvider.loadbalance=random
	dubbo.service.com.ikurento.user.UserProvider.warmup=100
	dubbo.service.com.ikurento.user.UserProvider.cluster=failover
`
	var wait sync.WaitGroup
	ts, client, event := initZkData(t)
	defer ts.Stop()
	client.Wait.Add(1)
	wait.Add(1)
	go client.HandleZkEvent(event)
	listener := NewZkEventListener(client)
	dataListener := &mockDataListener{client: client, changedData: changedData, wait: &wait}
	listener.ListenServiceEvent("/dubbo", dataListener)

	_, err := client.Conn.Set("/dubbo/dubbo.properties", []byte(changedData), 1)
	assert.NoError(t, err)
	wait.Wait()
	assert.Equal(t, changedData, dataListener.eventList[1].Content)
	client.Close()

}

type mockDataListener struct {
	eventList   []remoting.Event
	client      *ZookeeperClient
	changedData string
	wait        *sync.WaitGroup
}

func (m *mockDataListener) DataChange(eventType remoting.Event) bool {
	logger.Info(eventType)
	m.eventList = append(m.eventList, eventType)
	if eventType.Content == m.changedData {
<<<<<<< HEAD
		m.wait.Done()
=======
		m.client.Close()
>>>>>>> b4015866
	}
	return true
}<|MERGE_RESOLUTION|>--- conflicted
+++ resolved
@@ -18,11 +18,7 @@
 package zookeeper
 
 import (
-<<<<<<< HEAD
-	"fmt"
 	"sync"
-=======
->>>>>>> b4015866
 	"testing"
 	"time"
 )
@@ -120,11 +116,7 @@
 	logger.Info(eventType)
 	m.eventList = append(m.eventList, eventType)
 	if eventType.Content == m.changedData {
-<<<<<<< HEAD
 		m.wait.Done()
-=======
-		m.client.Close()
->>>>>>> b4015866
 	}
 	return true
 }