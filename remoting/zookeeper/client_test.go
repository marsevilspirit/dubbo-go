/*
 * Licensed to the Apache Software Foundation (ASF) under one or more
 * contributor license agreements.  See the NOTICE file distributed with
 * this work for additional information regarding copyright ownership.
 * The ASF licenses this file to You under the Apache License, Version 2.0
 * (the "License"); you may not use this file except in compliance with
 * the License.  You may obtain a copy of the License at
 *
 *     http://www.apache.org/licenses/LICENSE-2.0
 *
 * Unless required by applicable law or agreed to in writing, software
 * distributed under the License is distributed on an "AS IS" BASIS,
 * WITHOUT WARRANTIES OR CONDITIONS OF ANY KIND, either express or implied.
 * See the License for the specific language governing permissions and
 * limitations under the License.
 */

package zookeeper

import (
	"testing"
	"time"
)

import (
	"github.com/dubbogo/go-zookeeper/zk"
	"github.com/stretchr/testify/assert"
)

import (
	"github.com/apache/dubbo-go/common/logger"
)

func verifyEventStateOrder(t *testing.T, c <-chan zk.Event, expectedStates []zk.State, source string) {
	for _, state := range expectedStates {
		for {
			event, ok := <-c
			if !ok {
				t.Fatalf("unexpected channel close for %s", source)
			}
			logger.Debug(event)
			if event.Type != zk.EventSession {
				continue
			}

			if event.State != state {
				t.Fatalf("mismatched state order from %s, expected %v, received %v", source, state, event.State)
			}
			break
		}
	}
}

//func Test_newZookeeperClient(t *testing.T) {
//	ts, err := zk.StartTestCluster(1, nil, nil)
//	if err != nil {
//		t.Fatal(err)
//	}
//	defer ts.Stop()
//
//	callbackChan := make(chan zk.Event)
//	f := func(event zk.Event) {
//		callbackChan <- event
//	}
//
//	zook, eventChan, err := ts.ConnectWithOptions(15*time.Second, zk.WithEventCallback(f))
//	if err != nil {
//		t.Fatalf("Connect returned error: %+v", err)
//	}
//
//	states := []zk.State{zk.StateConnecting, zk.StateConnected, zk.StateHasSession}
//	verifyEventStateOrder(t, callbackChan, states, "callback")
//	verifyEventStateOrder(t, eventChan, states, "event channel")
//
//	zook.Close()
//	verifyEventStateOrder(t, callbackChan, []zk.State{zk.StateDisconnected}, "callback")
//	verifyEventStateOrder(t, eventChan, []zk.State{zk.StateDisconnected}, "event channel")
//
//}

func Test_newMockZookeeperClient(t *testing.T) {
	ts, z, event, err := NewMockZookeeperClient("test", 15*time.Second)
	assert.NoError(t, err)
	defer ts.Stop()
	states := []zk.State{zk.StateConnecting, zk.StateConnected, zk.StateHasSession}
	verifyEventStateOrder(t, event, states, "event channel")

	z.Close()
	verifyEventStateOrder(t, event, []zk.State{zk.StateDisconnected}, "event channel")
}

func TestCreate(t *testing.T) {
	ts, z, event, err := NewMockZookeeperClient("test", 15*time.Second)
	assert.NoError(t, err)
	defer ts.Stop()
	err = z.Create("test1/test2/test3/test4")
	assert.NoError(t, err)

	states := []zk.State{zk.StateConnecting, zk.StateConnected, zk.StateHasSession}
	verifyEventStateOrder(t, event, states, "event channel")
}

func TestCreateDelete(t *testing.T) {
	ts, z, event, err := NewMockZookeeperClient("test", 15*time.Second)
	assert.NoError(t, err)
	defer ts.Stop()

	states := []zk.State{zk.StateConnecting, zk.StateConnected, zk.StateHasSession}
	verifyEventStateOrder(t, event, states, "event channel")
	err = z.Create("/test1/test2/test3/test4")
	assert.NoError(t, err)
	err = z.Delete("/test1/test2/test3/test4")
	assert.NoError(t, err)
<<<<<<< HEAD
	// verifyEventOrder(t, event, []zk.EventType{zk.EventNodeCreated}, "event channel")
=======
	err2 := z.Delete("/test1/test2/test3/test4")
	assert.NoError(t, err2)
>>>>>>> d516bbef
}

func TestRegisterTemp(t *testing.T) {
	ts, z, event, err := NewMockZookeeperClient("test", 15*time.Second)
	assert.NoError(t, err)
	defer ts.Stop()
	err = z.Create("/test1/test2/test3")
	assert.NoError(t, err)

	tmpath, err := z.RegisterTemp("/test1/test2/test3", "test4")
	assert.NoError(t, err)
	assert.Equal(t, "/test1/test2/test3/test4", tmpath)
	states := []zk.State{zk.StateConnecting, zk.StateConnected, zk.StateHasSession}
	verifyEventStateOrder(t, event, states, "event channel")
}

func TestRegisterTempSeq(t *testing.T) {
	ts, z, event, err := NewMockZookeeperClient("test", 15*time.Second)
	assert.NoError(t, err)
	defer ts.Stop()
	err = z.Create("/test1/test2/test3")
	assert.NoError(t, err)
	tmpath, err := z.RegisterTempSeq("/test1/test2/test3", []byte("test"))
	assert.NoError(t, err)
	assert.Equal(t, "/test1/test2/test3/0000000000", tmpath)
	states := []zk.State{zk.StateConnecting, zk.StateConnected, zk.StateHasSession}
	verifyEventStateOrder(t, event, states, "event channel")
}

func Test_UnregisterEvent(t *testing.T) {
	client := &ZookeeperClient{}
	client.eventRegistry = make(map[string][]*chan struct{})
	array := []*chan struct{}{}
	array = append(array, new(chan struct{}))
	client.eventRegistry["test"] = array
	client.UnregisterEvent("test", new(chan struct{}))
}<|MERGE_RESOLUTION|>--- conflicted
+++ resolved
@@ -111,12 +111,8 @@
 	assert.NoError(t, err)
 	err = z.Delete("/test1/test2/test3/test4")
 	assert.NoError(t, err)
-<<<<<<< HEAD
-	// verifyEventOrder(t, event, []zk.EventType{zk.EventNodeCreated}, "event channel")
-=======
 	err2 := z.Delete("/test1/test2/test3/test4")
 	assert.NoError(t, err2)
->>>>>>> d516bbef
 }
 
 func TestRegisterTemp(t *testing.T) {
