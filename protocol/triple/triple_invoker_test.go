/*
 * Licensed to the Apache Software Foundation (ASF) under one or more
 * contributor license agreements.  See the NOTICE file distributed with
 * this work for additional information regarding copyright ownership.
 * The ASF licenses this file to You under the Apache License, Version 2.0
 * (the "License"); you may not use this file except in compliance with
 * the License.  You may obtain a copy of the License at
 *
 *     http://www.apache.org/licenses/LICENSE-2.0
 *
 * Unless required by applicable law or agreed to in writing, software
 * distributed under the License is distributed on an "AS IS" BASIS,
 * WITHOUT WARRANTIES OR CONDITIONS OF ANY KIND, either express or implied.
 * See the License for the specific language governing permissions and
 * limitations under the License.
 */

package triple

import (
	"context"
	"net/http"
	"sync"
	"testing"
)

import (
	"github.com/stretchr/testify/assert"
	"github.com/stretchr/testify/require"
)

import (
	"dubbo.apache.org/dubbo-go/v3/common"
	"dubbo.apache.org/dubbo-go/v3/common/constant"
	"dubbo.apache.org/dubbo-go/v3/protocol/base"
	"dubbo.apache.org/dubbo-go/v3/protocol/invocation"
	tri "dubbo.apache.org/dubbo-go/v3/protocol/triple/triple_protocol"
)

func Test_parseInvocation(t *testing.T) {
	tests := []struct {
		desc   string
		ctx    func() context.Context
		url    *common.URL
		invo   func() base.Invocation
		expect func(t *testing.T, callType string, inRaw []any, methodName string, err error)
	}{
		{
			desc: "miss callType",
			ctx: func() context.Context {
				return context.Background()
			},
			url: common.NewURLWithOptions(),
			invo: func() base.Invocation {
				return invocation.NewRPCInvocationWithOptions()
			},
			expect: func(t *testing.T, callType string, inRaw []any, methodName string, err error) {
<<<<<<< HEAD
				require.Error(t, err)
=======
				assert.NotNil(t, err)
				assert.Contains(t, err.Error(), "miss CallType")
>>>>>>> 9c364fdd
			},
		},
		{
			desc: "wrong callType",
			ctx: func() context.Context {
				return context.Background()
			},
			url: common.NewURLWithOptions(),
			invo: func() base.Invocation {
				iv := invocation.NewRPCInvocationWithOptions()
				iv.SetAttribute(constant.CallTypeKey, 1)
				return iv
			},
			expect: func(t *testing.T, callType string, inRaw []any, methodName string, err error) {
<<<<<<< HEAD
				require.Error(t, err)
=======
				assert.NotNil(t, err)
				assert.Contains(t, err.Error(), "CallType should be string")
>>>>>>> 9c364fdd
			},
		},
		{
			desc: "empty methodName",
			ctx: func() context.Context {
				return context.Background()
			},
			url: common.NewURLWithOptions(),
			invo: func() base.Invocation {
				iv := invocation.NewRPCInvocationWithOptions()
				iv.SetAttribute(constant.CallTypeKey, constant.CallUnary)
				return iv
			},
			expect: func(t *testing.T, callType string, inRaw []any, methodName string, err error) {
<<<<<<< HEAD
				require.Error(t, err)
=======
				assert.NotNil(t, err)
				assert.Contains(t, err.Error(), "miss MethodName")
			},
		},
		{
			desc: "success with CallUnary",
			ctx: func() context.Context {
				return context.Background()
			},
			url: common.NewURLWithOptions(),
			invo: func() base.Invocation {
				iv := invocation.NewRPCInvocationWithOptions(
					invocation.WithMethodName("TestMethod"),
					invocation.WithParameterRawValues([]any{"req", "resp"}),
				)
				iv.SetAttribute(constant.CallTypeKey, constant.CallUnary)
				return iv
			},
			expect: func(t *testing.T, callType string, inRaw []any, methodName string, err error) {
				assert.Nil(t, err)
				assert.Equal(t, constant.CallUnary, callType)
				assert.Equal(t, "TestMethod", methodName)
				assert.Equal(t, 2, len(inRaw))
			},
		},
		{
			desc: "success with CallClientStream",
			ctx: func() context.Context {
				return context.Background()
			},
			url: common.NewURLWithOptions(),
			invo: func() base.Invocation {
				iv := invocation.NewRPCInvocationWithOptions(
					invocation.WithMethodName("StreamMethod"),
				)
				iv.SetAttribute(constant.CallTypeKey, constant.CallClientStream)
				return iv
			},
			expect: func(t *testing.T, callType string, inRaw []any, methodName string, err error) {
				assert.Nil(t, err)
				assert.Equal(t, constant.CallClientStream, callType)
				assert.Equal(t, "StreamMethod", methodName)
			},
		},
		{
			desc: "success with CallServerStream",
			ctx: func() context.Context {
				return context.Background()
			},
			url: common.NewURLWithOptions(),
			invo: func() base.Invocation {
				iv := invocation.NewRPCInvocationWithOptions(
					invocation.WithMethodName("ServerStreamMethod"),
					invocation.WithParameterRawValues([]any{"req"}),
				)
				iv.SetAttribute(constant.CallTypeKey, constant.CallServerStream)
				return iv
			},
			expect: func(t *testing.T, callType string, inRaw []any, methodName string, err error) {
				assert.Nil(t, err)
				assert.Equal(t, constant.CallServerStream, callType)
				assert.Equal(t, "ServerStreamMethod", methodName)
				assert.Equal(t, 1, len(inRaw))
			},
		},
		{
			desc: "success with CallBidiStream",
			ctx: func() context.Context {
				return context.Background()
			},
			url: common.NewURLWithOptions(),
			invo: func() base.Invocation {
				iv := invocation.NewRPCInvocationWithOptions(
					invocation.WithMethodName("BidiStreamMethod"),
				)
				iv.SetAttribute(constant.CallTypeKey, constant.CallBidiStream)
				return iv
			},
			expect: func(t *testing.T, callType string, inRaw []any, methodName string, err error) {
				assert.Nil(t, err)
				assert.Equal(t, constant.CallBidiStream, callType)
				assert.Equal(t, "BidiStreamMethod", methodName)
>>>>>>> 9c364fdd
			},
		},
	}

	for _, test := range tests {
		t.Run(test.desc, func(t *testing.T) {
			callType, inRaw, methodName, err := parseInvocation(test.ctx(), test.url, test.invo())
			test.expect(t, callType, inRaw, methodName, err)
		})
	}
}

func Test_parseAttachments(t *testing.T) {
	tests := []struct {
		desc   string
		ctx    func() context.Context
		url    *common.URL
		invo   func() base.Invocation
		expect func(t *testing.T, ctx context.Context, err error)
	}{
		{
			desc: "url has pre-defined keys in triAttachmentKeys",
			ctx: func() context.Context {
				return context.Background()
			},
			url: common.NewURLWithOptions(
				common.WithInterface("interface"),
				common.WithToken("token"),
			),
			invo: func() base.Invocation {
				return invocation.NewRPCInvocationWithOptions()
			},
			expect: func(t *testing.T, ctx context.Context, err error) {
				require.NoError(t, err)
				header := http.Header(tri.ExtractFromOutgoingContext(ctx))
				assert.NotNil(t, header)
				assert.Equal(t, "interface", header.Get(constant.InterfaceKey))
				assert.Equal(t, "token", header.Get(constant.TokenKey))
			},
		},
		{
			desc: "user passed-in legal attachments",
			ctx: func() context.Context {
				userDefined := make(map[string]any)
				userDefined["key1"] = "val1"
				userDefined["key2"] = []string{"key2_1", "key2_2"}
				return context.WithValue(context.Background(), constant.AttachmentKey, userDefined)
			},
			url: common.NewURLWithOptions(),
			invo: func() base.Invocation {
				return invocation.NewRPCInvocationWithOptions()
			},
			expect: func(t *testing.T, ctx context.Context, err error) {
				require.NoError(t, err)
				header := http.Header(tri.ExtractFromOutgoingContext(ctx))
				assert.NotNil(t, header)
				assert.Equal(t, "val1", header.Get("key1"))
				assert.Equal(t, []string{"key2_1", "key2_2"}, header.Values("key2"))
			},
		},
		{
			desc: "user passed-in illegal attachments",
			ctx: func() context.Context {
				userDefined := make(map[string]any)
				userDefined["key1"] = 1
				return context.WithValue(context.Background(), constant.AttachmentKey, userDefined)
			},
			url: common.NewURLWithOptions(),
			invo: func() base.Invocation {
				return invocation.NewRPCInvocationWithOptions()
			},
			expect: func(t *testing.T, ctx context.Context, err error) {
<<<<<<< HEAD
				require.Error(t, err)
=======
				assert.NotNil(t, err)
				assert.Contains(t, err.Error(), "invalid")
			},
		},
		{
			desc: "url has timeout key",
			ctx: func() context.Context {
				return context.Background()
			},
			url: common.NewURLWithOptions(
				common.WithParamsValue(constant.TimeoutKey, "3000"),
			),
			invo: func() base.Invocation {
				return invocation.NewRPCInvocationWithOptions()
			},
			expect: func(t *testing.T, ctx context.Context, err error) {
				assert.Nil(t, err)
				header := http.Header(tri.ExtractFromOutgoingContext(ctx))
				assert.NotNil(t, header)
				assert.Equal(t, "3000", header.Get(constant.TimeoutKey))
			},
		},
		{
			desc: "empty context attachments",
			ctx: func() context.Context {
				return context.Background()
			},
			url: common.NewURLWithOptions(),
			invo: func() base.Invocation {
				return invocation.NewRPCInvocationWithOptions()
			},
			expect: func(t *testing.T, ctx context.Context, err error) {
				assert.Nil(t, err)
			},
		},
		{
			desc: "context with non-map attachment value",
			ctx: func() context.Context {
				return context.WithValue(context.Background(), constant.AttachmentKey, "not-a-map")
			},
			url: common.NewURLWithOptions(),
			invo: func() base.Invocation {
				return invocation.NewRPCInvocationWithOptions()
			},
			expect: func(t *testing.T, ctx context.Context, err error) {
				// non-map attachment should be ignored
				assert.Nil(t, err)
>>>>>>> 9c364fdd
			},
		},
	}

	for _, test := range tests {
		t.Run(test.desc, func(t *testing.T) {
			ctx := test.ctx()
			inv := test.invo()
			parseAttachments(ctx, test.url, inv)
			ctx, err := mergeAttachmentToOutgoing(ctx, inv)
			test.expect(t, ctx, err)
		})
	}
}

// newTestTripleInvoker creates a TripleInvoker for testing without network connection
func newTestTripleInvoker(url *common.URL, cm *clientManager) *TripleInvoker {
	return &TripleInvoker{
		BaseInvoker:   *base.NewBaseInvoker(url),
		quitOnce:      sync.Once{},
		clientGuard:   &sync.RWMutex{},
		clientManager: cm,
	}
}

func TestTripleInvoker_SetGetClientManager(t *testing.T) {
	url := common.NewURLWithOptions()
	ti := newTestTripleInvoker(url, nil)

	// initially nil
	assert.Nil(t, ti.getClientManager())

	// set clientManager
	cm := &clientManager{
		isIDL:      true,
		triClients: make(map[string]*tri.Client),
	}
	ti.setClientManager(cm)
	assert.Equal(t, cm, ti.getClientManager())

	// set to nil
	ti.setClientManager(nil)
	assert.Nil(t, ti.getClientManager())
}

func TestTripleInvoker_IsAvailable(t *testing.T) {
	tests := []struct {
		desc          string
		clientManager *clientManager
		expect        bool
	}{
		{
			desc:          "clientManager is nil",
			clientManager: nil,
			expect:        false,
		},
		{
			desc: "clientManager is not nil",
			clientManager: &clientManager{
				isIDL:      true,
				triClients: make(map[string]*tri.Client),
			},
			expect: true,
		},
	}

	for _, test := range tests {
		t.Run(test.desc, func(t *testing.T) {
			url := common.NewURLWithOptions()
			ti := newTestTripleInvoker(url, test.clientManager)
			assert.Equal(t, test.expect, ti.IsAvailable())
		})
	}
}

func TestTripleInvoker_IsDestroyed(t *testing.T) {
	tests := []struct {
		desc          string
		clientManager *clientManager
		destroyed     bool
		expect        bool
	}{
		{
			desc:          "clientManager is nil",
			clientManager: nil,
			destroyed:     false,
			expect:        false,
		},
		{
			desc: "clientManager is not nil and not destroyed",
			clientManager: &clientManager{
				isIDL:      true,
				triClients: make(map[string]*tri.Client),
			},
			destroyed: false,
			expect:    false,
		},
	}

	for _, test := range tests {
		t.Run(test.desc, func(t *testing.T) {
			url := common.NewURLWithOptions()
			ti := newTestTripleInvoker(url, test.clientManager)
			assert.Equal(t, test.expect, ti.IsDestroyed())
		})
	}
}

func TestTripleInvoker_Destroy(t *testing.T) {
	t.Run("destroy with clientManager", func(t *testing.T) {
		url := common.NewURLWithOptions()
		cm := &clientManager{
			isIDL:      true,
			triClients: make(map[string]*tri.Client),
		}
		ti := newTestTripleInvoker(url, cm)

		assert.True(t, ti.IsAvailable())
		assert.NotNil(t, ti.getClientManager())

		ti.Destroy()

		assert.False(t, ti.IsAvailable())
		assert.Nil(t, ti.getClientManager())
	})

	t.Run("destroy without clientManager", func(t *testing.T) {
		url := common.NewURLWithOptions()
		ti := newTestTripleInvoker(url, nil)

		ti.Destroy()

		assert.False(t, ti.IsAvailable())
		assert.Nil(t, ti.getClientManager())
	})

	t.Run("destroy called multiple times", func(t *testing.T) {
		url := common.NewURLWithOptions()
		cm := &clientManager{
			isIDL:      true,
			triClients: make(map[string]*tri.Client),
		}
		ti := newTestTripleInvoker(url, cm)

		// first destroy
		ti.Destroy()
		assert.Nil(t, ti.getClientManager())

		// second destroy should not panic
		ti.Destroy()
		assert.Nil(t, ti.getClientManager())
	})
}

func TestTripleInvoker_Invoke(t *testing.T) {
	tests := []struct {
		desc         string
		setup        func() (*TripleInvoker, base.Invocation)
		expectErr    error
		expectErrMsg string
	}{
		{
			desc: "invoker is destroyed",
			setup: func() (*TripleInvoker, base.Invocation) {
				url := common.NewURLWithOptions()
				ti := newTestTripleInvoker(url, &clientManager{
					isIDL:      true,
					triClients: make(map[string]*tri.Client),
				})
				ti.Destroy()
				inv := invocation.NewRPCInvocationWithOptions()
				return ti, inv
			},
			expectErr: base.ErrDestroyedInvoker,
		},
		{
			desc: "clientManager is nil",
			setup: func() (*TripleInvoker, base.Invocation) {
				url := common.NewURLWithOptions()
				ti := newTestTripleInvoker(url, nil)
				inv := invocation.NewRPCInvocationWithOptions()
				return ti, inv
			},
			expectErr: base.ErrClientClosed,
		},
		{
			desc: "parseInvocation error - miss callType",
			setup: func() (*TripleInvoker, base.Invocation) {
				url := common.NewURLWithOptions()
				ti := newTestTripleInvoker(url, &clientManager{
					isIDL:      true,
					triClients: make(map[string]*tri.Client),
				})
				inv := invocation.NewRPCInvocationWithOptions()
				return ti, inv
			},
			expectErrMsg: "miss CallType",
		},
		{
			desc: "mergeAttachmentToOutgoing error - invalid attachment",
			setup: func() (*TripleInvoker, base.Invocation) {
				url := common.NewURLWithOptions()
				ti := newTestTripleInvoker(url, &clientManager{
					isIDL:      true,
					triClients: make(map[string]*tri.Client),
				})
				inv := invocation.NewRPCInvocationWithOptions(
					invocation.WithMethodName("TestMethod"),
					invocation.WithAttachment("invalid_key", 123), // invalid attachment type
				)
				inv.SetAttribute(constant.CallTypeKey, constant.CallUnary)
				return ti, inv
			},
			expectErrMsg: "invalid",
		},
	}

	for _, test := range tests {
		t.Run(test.desc, func(t *testing.T) {
			ti, inv := test.setup()
			result := ti.Invoke(context.Background(), inv)
			if test.expectErr != nil {
				assert.Equal(t, test.expectErr, result.Error())
			}
			if test.expectErrMsg != "" {
				assert.NotNil(t, result.Error())
				assert.Contains(t, result.Error().Error(), test.expectErrMsg)
			}
		})
	}
}

func TestTripleInvoker_Invoke_Concurrent(t *testing.T) {
	url := common.NewURLWithOptions()
	ti := newTestTripleInvoker(url, &clientManager{
		isIDL:      true,
		triClients: make(map[string]*tri.Client),
	})

	var wg sync.WaitGroup
	concurrency := 10

	for i := 0; i < concurrency; i++ {
		wg.Add(1)
		go func() {
			defer wg.Done()
			inv := invocation.NewRPCInvocationWithOptions()
			_ = ti.Invoke(context.Background(), inv)
		}()
	}

	wg.Wait()
}

func Test_mergeAttachmentToOutgoing(t *testing.T) {
	tests := []struct {
		desc   string
		ctx    context.Context
		invo   func() base.Invocation
		expect func(t *testing.T, ctx context.Context, err error)
	}{
		{
			desc: "with timeout attachment",
			ctx:  context.Background(),
			invo: func() base.Invocation {
				inv := invocation.NewRPCInvocationWithOptions(
					invocation.WithAttachment(constant.TimeoutKey, "5000"),
				)
				return inv
			},
			expect: func(t *testing.T, ctx context.Context, err error) {
				assert.Nil(t, err)
				timeout := ctx.Value(tri.TimeoutKey{})
				assert.Equal(t, "5000", timeout)
			},
		},
		{
			desc: "with string attachment",
			ctx:  context.Background(),
			invo: func() base.Invocation {
				inv := invocation.NewRPCInvocationWithOptions(
					invocation.WithAttachment("custom-key", "custom-value"),
				)
				return inv
			},
			expect: func(t *testing.T, ctx context.Context, err error) {
				assert.Nil(t, err)
				header := http.Header(tri.ExtractFromOutgoingContext(ctx))
				assert.Equal(t, "custom-value", header.Get("custom-key"))
			},
		},
		{
			desc: "with string slice attachment",
			ctx:  context.Background(),
			invo: func() base.Invocation {
				inv := invocation.NewRPCInvocationWithOptions(
					invocation.WithAttachment("multi-key", []string{"val1", "val2"}),
				)
				return inv
			},
			expect: func(t *testing.T, ctx context.Context, err error) {
				assert.Nil(t, err)
				header := http.Header(tri.ExtractFromOutgoingContext(ctx))
				assert.Equal(t, []string{"val1", "val2"}, header.Values("multi-key"))
			},
		},
		{
			desc: "with invalid attachment type",
			ctx:  context.Background(),
			invo: func() base.Invocation {
				inv := invocation.NewRPCInvocationWithOptions(
					invocation.WithAttachment("invalid-key", 12345),
				)
				return inv
			},
			expect: func(t *testing.T, ctx context.Context, err error) {
				assert.NotNil(t, err)
				assert.Contains(t, err.Error(), "invalid")
			},
		},
		{
			desc: "with empty attachments",
			ctx:  context.Background(),
			invo: func() base.Invocation {
				return invocation.NewRPCInvocationWithOptions()
			},
			expect: func(t *testing.T, ctx context.Context, err error) {
				assert.Nil(t, err)
			},
		},
	}

	for _, test := range tests {
		t.Run(test.desc, func(t *testing.T) {
			inv := test.invo()
			ctx, err := mergeAttachmentToOutgoing(test.ctx, inv)
			test.expect(t, ctx, err)
		})
	}
}<|MERGE_RESOLUTION|>--- conflicted
+++ resolved
@@ -55,12 +55,8 @@
 				return invocation.NewRPCInvocationWithOptions()
 			},
 			expect: func(t *testing.T, callType string, inRaw []any, methodName string, err error) {
-<<<<<<< HEAD
 				require.Error(t, err)
-=======
-				assert.NotNil(t, err)
 				assert.Contains(t, err.Error(), "miss CallType")
->>>>>>> 9c364fdd
 			},
 		},
 		{
@@ -75,12 +71,8 @@
 				return iv
 			},
 			expect: func(t *testing.T, callType string, inRaw []any, methodName string, err error) {
-<<<<<<< HEAD
 				require.Error(t, err)
-=======
-				assert.NotNil(t, err)
 				assert.Contains(t, err.Error(), "CallType should be string")
->>>>>>> 9c364fdd
 			},
 		},
 		{
@@ -95,92 +87,8 @@
 				return iv
 			},
 			expect: func(t *testing.T, callType string, inRaw []any, methodName string, err error) {
-<<<<<<< HEAD
 				require.Error(t, err)
-=======
-				assert.NotNil(t, err)
 				assert.Contains(t, err.Error(), "miss MethodName")
-			},
-		},
-		{
-			desc: "success with CallUnary",
-			ctx: func() context.Context {
-				return context.Background()
-			},
-			url: common.NewURLWithOptions(),
-			invo: func() base.Invocation {
-				iv := invocation.NewRPCInvocationWithOptions(
-					invocation.WithMethodName("TestMethod"),
-					invocation.WithParameterRawValues([]any{"req", "resp"}),
-				)
-				iv.SetAttribute(constant.CallTypeKey, constant.CallUnary)
-				return iv
-			},
-			expect: func(t *testing.T, callType string, inRaw []any, methodName string, err error) {
-				assert.Nil(t, err)
-				assert.Equal(t, constant.CallUnary, callType)
-				assert.Equal(t, "TestMethod", methodName)
-				assert.Equal(t, 2, len(inRaw))
-			},
-		},
-		{
-			desc: "success with CallClientStream",
-			ctx: func() context.Context {
-				return context.Background()
-			},
-			url: common.NewURLWithOptions(),
-			invo: func() base.Invocation {
-				iv := invocation.NewRPCInvocationWithOptions(
-					invocation.WithMethodName("StreamMethod"),
-				)
-				iv.SetAttribute(constant.CallTypeKey, constant.CallClientStream)
-				return iv
-			},
-			expect: func(t *testing.T, callType string, inRaw []any, methodName string, err error) {
-				assert.Nil(t, err)
-				assert.Equal(t, constant.CallClientStream, callType)
-				assert.Equal(t, "StreamMethod", methodName)
-			},
-		},
-		{
-			desc: "success with CallServerStream",
-			ctx: func() context.Context {
-				return context.Background()
-			},
-			url: common.NewURLWithOptions(),
-			invo: func() base.Invocation {
-				iv := invocation.NewRPCInvocationWithOptions(
-					invocation.WithMethodName("ServerStreamMethod"),
-					invocation.WithParameterRawValues([]any{"req"}),
-				)
-				iv.SetAttribute(constant.CallTypeKey, constant.CallServerStream)
-				return iv
-			},
-			expect: func(t *testing.T, callType string, inRaw []any, methodName string, err error) {
-				assert.Nil(t, err)
-				assert.Equal(t, constant.CallServerStream, callType)
-				assert.Equal(t, "ServerStreamMethod", methodName)
-				assert.Equal(t, 1, len(inRaw))
-			},
-		},
-		{
-			desc: "success with CallBidiStream",
-			ctx: func() context.Context {
-				return context.Background()
-			},
-			url: common.NewURLWithOptions(),
-			invo: func() base.Invocation {
-				iv := invocation.NewRPCInvocationWithOptions(
-					invocation.WithMethodName("BidiStreamMethod"),
-				)
-				iv.SetAttribute(constant.CallTypeKey, constant.CallBidiStream)
-				return iv
-			},
-			expect: func(t *testing.T, callType string, inRaw []any, methodName string, err error) {
-				assert.Nil(t, err)
-				assert.Equal(t, constant.CallBidiStream, callType)
-				assert.Equal(t, "BidiStreamMethod", methodName)
->>>>>>> 9c364fdd
 			},
 		},
 	}
@@ -253,57 +161,8 @@
 				return invocation.NewRPCInvocationWithOptions()
 			},
 			expect: func(t *testing.T, ctx context.Context, err error) {
-<<<<<<< HEAD
 				require.Error(t, err)
-=======
-				assert.NotNil(t, err)
 				assert.Contains(t, err.Error(), "invalid")
-			},
-		},
-		{
-			desc: "url has timeout key",
-			ctx: func() context.Context {
-				return context.Background()
-			},
-			url: common.NewURLWithOptions(
-				common.WithParamsValue(constant.TimeoutKey, "3000"),
-			),
-			invo: func() base.Invocation {
-				return invocation.NewRPCInvocationWithOptions()
-			},
-			expect: func(t *testing.T, ctx context.Context, err error) {
-				assert.Nil(t, err)
-				header := http.Header(tri.ExtractFromOutgoingContext(ctx))
-				assert.NotNil(t, header)
-				assert.Equal(t, "3000", header.Get(constant.TimeoutKey))
-			},
-		},
-		{
-			desc: "empty context attachments",
-			ctx: func() context.Context {
-				return context.Background()
-			},
-			url: common.NewURLWithOptions(),
-			invo: func() base.Invocation {
-				return invocation.NewRPCInvocationWithOptions()
-			},
-			expect: func(t *testing.T, ctx context.Context, err error) {
-				assert.Nil(t, err)
-			},
-		},
-		{
-			desc: "context with non-map attachment value",
-			ctx: func() context.Context {
-				return context.WithValue(context.Background(), constant.AttachmentKey, "not-a-map")
-			},
-			url: common.NewURLWithOptions(),
-			invo: func() base.Invocation {
-				return invocation.NewRPCInvocationWithOptions()
-			},
-			expect: func(t *testing.T, ctx context.Context, err error) {
-				// non-map attachment should be ignored
-				assert.Nil(t, err)
->>>>>>> 9c364fdd
 			},
 		},
 	}
