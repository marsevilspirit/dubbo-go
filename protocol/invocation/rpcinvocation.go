--- conflicted
+++ resolved
@@ -244,7 +244,6 @@
 	return defaultValue
 }
 
-<<<<<<< HEAD
 func (r *RPCInvocation) ToContext() context.Context {
 	gRPCMD := make(metadata.MD, 0)
 	ctx := context.Background()
@@ -265,8 +264,6 @@
 // option
 // /////////////////////////
 
-=======
->>>>>>> c12c1d63
 type option func(invo *RPCInvocation)
 
 // WithMethodName creates option with @methodName.
