--- conflicted
+++ resolved
@@ -37,7 +37,6 @@
 	"github.com/apache/dubbo-go/common/logger"
 	"github.com/apache/dubbo-go/config"
 	"github.com/apache/dubbo-go/protocol"
-	"github.com/apache/dubbo-go/protocol/dubbo/impl/remoting"
 	invocation_impl "github.com/apache/dubbo-go/protocol/invocation"
 	"github.com/apache/dubbo-go/remoting"
 )
@@ -54,18 +53,11 @@
 		constant.VERSION_KEY}
 )
 
-<<<<<<< HEAD
-// DubboInvoker is dubbo client invoker.
-type DubboInvoker struct {
-	protocol.BaseInvoker
-	client   *remoting.Client
-=======
 // DubboInvoker is implement of protocol.Invoker. A dubboInvoker refer to one service and ip.
 type DubboInvoker struct {
 	protocol.BaseInvoker
 	// the exchange layer, it is focus on network communication.
 	client   *remoting.ExchangeClient
->>>>>>> 1a42f33b
 	quitOnce sync.Once
 	// timeout for service(interface) level.
 	timeout time.Duration
@@ -73,10 +65,6 @@
 	reqNum int64
 }
 
-<<<<<<< HEAD
-// NewDubboInvoker ...
-func NewDubboInvoker(url common.URL, client *remoting.Client) *DubboInvoker {
-=======
 // NewDubboInvoker constructor
 func NewDubboInvoker(url common.URL, client *remoting.ExchangeClient) *DubboInvoker {
 	requestTimeout := config.GetConsumerConfig().RequestTimeout
@@ -85,7 +73,6 @@
 	if t, err := time.ParseDuration(requestTimeoutStr); err == nil {
 		requestTimeout = t
 	}
->>>>>>> 1a42f33b
 	return &DubboInvoker{
 		BaseInvoker: *protocol.NewBaseInvoker(url),
 		client:      client,
@@ -133,14 +120,6 @@
 		logger.Errorf("ParseBool - error: %v", err)
 		async = false
 	}
-<<<<<<< HEAD
-	response := remoting.NewResponse(inv.Reply(), nil)
-	if async {
-		if callBack, ok := inv.CallBack().(func(response common.CallbackResponse)); ok {
-			result.Err = di.client.AsyncCall(remoting.NewRequest(url.Location, url, inv.MethodName(), inv.Arguments(), inv.Attachments()), callBack, response)
-		} else {
-			result.Err = di.client.CallOneway(remoting.NewRequest(url.Location, url, inv.MethodName(), inv.Arguments(), inv.Attachments()))
-=======
 	//response := NewResponse(inv.Reply(), nil)
 	rest := &protocol.RPCResult{}
 	timeout := di.getTimeout(inv)
@@ -150,35 +129,23 @@
 			result.Err = di.client.AsyncRequest(&invocation, url, timeout, callBack, rest)
 		} else {
 			result.Err = di.client.Send(&invocation, url, timeout)
->>>>>>> 1a42f33b
 		}
 	} else {
 		if inv.Reply() == nil {
 			result.Err = ErrNoReply
 		} else {
-<<<<<<< HEAD
-			result.Err = di.client.Call(remoting.NewRequest(url.Location, url, inv.MethodName(), inv.Arguments(), inv.Attachments()), response)
-=======
 			result.Err = di.client.Request(&invocation, url, timeout, rest)
->>>>>>> 1a42f33b
 		}
 	}
 	if result.Err == nil {
 		result.Rest = inv.Reply()
-<<<<<<< HEAD
-		result.Attrs = response.Atta
-=======
 		result.Attrs = rest.Attrs
->>>>>>> 1a42f33b
 	}
 	logger.Debugf("result.Err: %v, result.Rest: %v", result.Err, result.Rest)
 
 	return &result
 }
 
-<<<<<<< HEAD
-// Destroy destroy dubbo client invoker.
-=======
 // get timeout including methodConfig
 func (di *DubboInvoker) getTimeout(invocation *invocation_impl.RPCInvocation) time.Duration {
 	var timeout = di.GetUrl().GetParam(strings.Join([]string{constant.METHOD_KEYS, invocation.MethodName(), constant.TIMEOUT_KEY}, "."), "")
@@ -194,8 +161,7 @@
 	return di.timeout
 }
 
-// Destroy ...
->>>>>>> 1a42f33b
+// Destroy destroy dubbo client invoker.
 func (di *DubboInvoker) Destroy() {
 	di.quitOnce.Do(func() {
 		for {
