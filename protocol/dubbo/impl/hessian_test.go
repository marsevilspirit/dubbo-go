--- conflicted
+++ resolved
@@ -21,21 +21,12 @@
 	"errors"
 	"testing"
 	"time"
-)
-
-import (
+
+	"dubbo.apache.org/dubbo-go/v3/common"
 	hessian "github.com/apache/dubbo-go-hessian2"
-<<<<<<< HEAD
-=======
 	"github.com/apache/dubbo-go-hessian2/java_exception"
->>>>>>> 9c364fdd
-
 	"github.com/stretchr/testify/assert"
 	"github.com/stretchr/testify/require"
-)
-
-import (
-	"dubbo.apache.org/dubbo-go/v3/common"
 )
 
 const (
