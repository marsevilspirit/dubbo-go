--- conflicted
+++ resolved
@@ -100,14 +100,8 @@
 func TestGetConfig(t *testing.T) {
 	ts, reg := initZkData("dubbo", t)
 	defer func() {
-<<<<<<< HEAD
-		if err := ts.Stop(); err != nil {
-			t.Errorf("ts.Stop() = error: %v", err)
-		}
-=======
-		err := ts.Stop()
-		assert.NoError(t, err)
->>>>>>> 34fa1daa
+		err := ts.Stop()
+		assert.NoError(t, err)
 	}()
 	configs, err := reg.GetProperties(dubboPropertyFileName, config_center.WithGroup("dubbo"))
 	assert.NoError(t, err)
