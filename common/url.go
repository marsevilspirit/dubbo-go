--- conflicted
+++ resolved
@@ -48,8 +48,8 @@
 
 // dubbo role type constant
 const (
-	// Consumer is consumer role
-	Consumer = iota
+	// CONSUMER is consumer role
+	CONSUMER = iota
 	// CONFIGURATOR is configurator role
 	CONFIGURATOR
 	// ROUTER is router role
@@ -705,11 +705,7 @@
 
 	// remote timestamp
 	if v := serviceURL.GetParam(constant.TimestampKey, ""); len(v) > 0 {
-<<<<<<< HEAD
-		params[constant.REMOTE_TIMESTAMP_KEY] = []string{v}
-=======
 		params[constant.RemoteTimestampKey] = []string{v}
->>>>>>> 27aaaa9f
 		params[constant.TimestampKey] = []string{referenceURL.GetParam(constant.TimestampKey, "")}
 	}
 
