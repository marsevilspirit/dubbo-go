# dubbo client yaml configure file

filter: ""

# client
request_timeout : "100ms"
# connect timeout
connect_timeout : "100ms"
check: true
# application config
application_config:
  organization : "ikurento.com"
  name  : "BDTService"
  module : "dubbogo user-info client"
  version : "0.0.1"
  owner : "ZX"
  environment : "dev"

registries :

  "hangzhouzk":
    protocol: "zookeeper"
    timeout	: "3s"
    address: "127.0.0.1:2181"
    username: ""
    password: ""
  "shanghaizk":
    protocol: "zookeeper"
    timeout	: "3s"
    address: "127.0.0.1:2182"
    username: ""
    password: ""

references:
  "UserProvider":
    registry: "hangzhouzk,shanghaizk"
    filter: ""
    protocol : "dubbo"
    version: "1.0"
    group: "as"
    interface : "com.ikurento.user.UserProvider"
    url: "dubbo://127.0.0.1:20000/UserProvider"
    cluster: "failover"
    methods :
      - name: "GetUser"
        retries: 3
    params:
      "serviceid":
        "soa.com.ikurento.user.UserProvider"
<<<<<<< HEAD
=======
      "forks": 5
>>>>>>> dc4cb05a

protocol_conf:
  dubbo:
    reconnect_interval: 0
    connection_number: 2
    heartbeat_period: "5s"
    session_timeout: "20s"
    pool_size: 64
    pool_ttl: 600
    # gr_pool_size is recommended to be set to [cpu core number] * 100
    gr_pool_size: 1200
    # queue_len is recommended to be set to 64 or 128
    queue_len: 64
    # queue_number is recommended to be set to gr_pool_size / 20
    queue_number: 60
    getty_session_param:
      compress_encoding: false
      tcp_no_delay: true
      tcp_keep_alive: true
      keep_alive_period: "120s"
      tcp_r_buf_size: 262144
      tcp_w_buf_size: 65536
      pkg_wq_size: 512
      tcp_read_timeout: "1s"
      tcp_write_timeout: "5s"
      wait_timeout: "1s"
      max_msg_len: 1024
      session_name: "client"
<|MERGE_RESOLUTION|>--- conflicted
+++ resolved
@@ -1,81 +1,78 @@
-# dubbo client yaml configure file
-
-filter: ""
-
-# client
-request_timeout : "100ms"
-# connect timeout
-connect_timeout : "100ms"
-check: true
-# application config
-application_config:
-  organization : "ikurento.com"
-  name  : "BDTService"
-  module : "dubbogo user-info client"
-  version : "0.0.1"
-  owner : "ZX"
-  environment : "dev"
-
-registries :
-
-  "hangzhouzk":
-    protocol: "zookeeper"
-    timeout	: "3s"
-    address: "127.0.0.1:2181"
-    username: ""
-    password: ""
-  "shanghaizk":
-    protocol: "zookeeper"
-    timeout	: "3s"
-    address: "127.0.0.1:2182"
-    username: ""
-    password: ""
-
-references:
-  "UserProvider":
-    registry: "hangzhouzk,shanghaizk"
-    filter: ""
-    protocol : "dubbo"
-    version: "1.0"
-    group: "as"
-    interface : "com.ikurento.user.UserProvider"
-    url: "dubbo://127.0.0.1:20000/UserProvider"
-    cluster: "failover"
-    methods :
-      - name: "GetUser"
-        retries: 3
-    params:
-      "serviceid":
-        "soa.com.ikurento.user.UserProvider"
-<<<<<<< HEAD
-=======
-      "forks": 5
->>>>>>> dc4cb05a
-
-protocol_conf:
-  dubbo:
-    reconnect_interval: 0
-    connection_number: 2
-    heartbeat_period: "5s"
-    session_timeout: "20s"
-    pool_size: 64
-    pool_ttl: 600
-    # gr_pool_size is recommended to be set to [cpu core number] * 100
-    gr_pool_size: 1200
-    # queue_len is recommended to be set to 64 or 128
-    queue_len: 64
-    # queue_number is recommended to be set to gr_pool_size / 20
-    queue_number: 60
-    getty_session_param:
-      compress_encoding: false
-      tcp_no_delay: true
-      tcp_keep_alive: true
-      keep_alive_period: "120s"
-      tcp_r_buf_size: 262144
-      tcp_w_buf_size: 65536
-      pkg_wq_size: 512
-      tcp_read_timeout: "1s"
-      tcp_write_timeout: "5s"
-      wait_timeout: "1s"
-      max_msg_len: 1024
-      session_name: "client"
+# dubbo client yaml configure file
+
+filter: ""
+
+# client
+request_timeout : "100ms"
+# connect timeout
+connect_timeout : "100ms"
+check: true
+# application config
+application_config:
+  organization : "ikurento.com"
+  name  : "BDTService"
+  module : "dubbogo user-info client"
+  version : "0.0.1"
+  owner : "ZX"
+  environment : "dev"
+
+registries :
+
+  "hangzhouzk":
+    protocol: "zookeeper"
+    timeout	: "3s"
+    address: "127.0.0.1:2181"
+    username: ""
+    password: ""
+  "shanghaizk":
+    protocol: "zookeeper"
+    timeout	: "3s"
+    address: "127.0.0.1:2182"
+    username: ""
+    password: ""
+
+references:
+  "UserProvider":
+    registry: "hangzhouzk,shanghaizk"
+    filter: ""
+    protocol : "dubbo"
+    version: "1.0"
+    group: "as"
+    interface : "com.ikurento.user.UserProvider"
+    url: "dubbo://127.0.0.1:20000/UserProvider"
+    cluster: "failover"
+    methods :
+      - name: "GetUser"
+        retries: 3
+    params:
+      "serviceid":
+        "soa.com.ikurento.user.UserProvider"
+      "forks": 5
+
+protocol_conf:
+  dubbo:
+    reconnect_interval: 0
+    connection_number: 2
+    heartbeat_period: "5s"
+    session_timeout: "20s"
+    pool_size: 64
+    pool_ttl: 600
+    # gr_pool_size is recommended to be set to [cpu core number] * 100
+    gr_pool_size: 1200
+    # queue_len is recommended to be set to 64 or 128
+    queue_len: 64
+    # queue_number is recommended to be set to gr_pool_size / 20
+    queue_number: 60
+    getty_session_param:
+      compress_encoding: false
+      tcp_no_delay: true
+      tcp_keep_alive: true
+      keep_alive_period: "120s"
+      tcp_r_buf_size: 262144
+      tcp_w_buf_size: 65536
+      pkg_wq_size: 512
+      tcp_read_timeout: "1s"
+      tcp_write_timeout: "5s"
+      wait_timeout: "1s"
+      max_msg_len: 1024
+      session_name: "client"