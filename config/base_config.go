/*
 * Licensed to the Apache Software Foundation (ASF) under one or more
 * contributor license agreements.  See the NOTICE file distributed with
 * this work for additional information regarding copyright ownership.
 * The ASF licenses this file to You under the Apache License, Version 2.0
 * (the "License"); you may not use this file except in compliance with
 * the License.  You may obtain a copy of the License at
 *
 *     http://www.apache.org/licenses/LICENSE-2.0
 *
 * Unless required by applicable law or agreed to in writing, software
 * distributed under the License is distributed on an "AS IS" BASIS,
 * WITHOUT WARRANTIES OR CONDITIONS OF ANY KIND, either express or implied.
 * See the License for the specific language governing permissions and
 * limitations under the License.
 */

package config

import (
<<<<<<< HEAD
	"context"
	"io/ioutil"
	"path"
=======
>>>>>>> 94d11ef9
	"reflect"
	"strconv"
	"strings"
)

import (
	perrors "github.com/pkg/errors"
	"gopkg.in/yaml.v2"
)

import (
	"github.com/apache/dubbo-go/common"
	"github.com/apache/dubbo-go/common/config"
	"github.com/apache/dubbo-go/common/extension"
	"github.com/apache/dubbo-go/common/logger"
	"github.com/apache/dubbo-go/config_center"
)

type multiConfiger interface {
	Prefix() string
}

// BaseConfig is the common configuration for provider and consumer
type BaseConfig struct {
	ConfigCenterConfig *ConfigCenterConfig `yaml:"config_center" json:"config_center,omitempty"`
	configCenterUrl    *common.URL
	prefix             string
	fatherConfig       interface{}

	MetricConfig *MetricConfig `yaml:"metrics" json:"metrics,omitempty"`
}

// startConfigCenter will start the config center.
// it will prepare the environment
func (c *BaseConfig) startConfigCenter() error {
	url, err := common.NewURL(c.ConfigCenterConfig.Address,
		common.WithProtocol(c.ConfigCenterConfig.Protocol), common.WithParams(c.ConfigCenterConfig.GetUrlMap()))
	if err != nil {
		return err
	}
	c.configCenterUrl = &url
	if c.prepareEnvironment() != nil {
		return perrors.WithMessagef(err, "start config center error!")
	}
	//c.fresh()
	return err
}

func (c *BaseConfig) prepareEnvironment() error {

	factory := extension.GetConfigCenterFactory(c.ConfigCenterConfig.Protocol)
	dynamicConfig, err := factory.GetDynamicConfiguration(c.configCenterUrl)
	config.GetEnvInstance().SetDynamicConfiguration(dynamicConfig)
	if err != nil {
		logger.Errorf("Get dynamic configuration error , error message is %v", err)
		return perrors.WithStack(err)
	}
	content, err := dynamicConfig.GetProperties(c.ConfigCenterConfig.ConfigFile, config_center.WithGroup(c.ConfigCenterConfig.Group))
	if err != nil {
		logger.Errorf("Get config content in dynamic configuration error , error message is %v", err)
		return perrors.WithStack(err)
	}
	var appGroup string
	var appContent string
	if providerConfig != nil && providerConfig.ApplicationConfig != nil &&
		reflect.ValueOf(c.fatherConfig).Elem().Type().Name() == "ProviderConfig" {
		appGroup = providerConfig.ApplicationConfig.Name
	} else if consumerConfig != nil && consumerConfig.ApplicationConfig != nil &&
		reflect.ValueOf(c.fatherConfig).Elem().Type().Name() == "ConsumerConfig" {
		appGroup = consumerConfig.ApplicationConfig.Name
	}

	if len(appGroup) != 0 {
		configFile := c.ConfigCenterConfig.AppConfigFile
		if len(configFile) == 0 {
			configFile = c.ConfigCenterConfig.ConfigFile
		}
		appContent, err = dynamicConfig.GetProperties(configFile, config_center.WithGroup(appGroup))
		if err != nil {
			return perrors.WithStack(err)
		}
	}
	//global config file
	mapContent, err := dynamicConfig.Parser().Parse(content)
	if err != nil {
		return perrors.WithStack(err)
	}
	config.GetEnvInstance().UpdateExternalConfigMap(mapContent)

	//appGroup config file
	if len(appContent) != 0 {
		appMapConent, err := dynamicConfig.Parser().Parse(appContent)
		if err != nil {
			return perrors.WithStack(err)
		}
		config.GetEnvInstance().UpdateAppExternalConfigMap(appMapConent)
	}

	return nil
}

func getKeyPrefix(val reflect.Value) []string {
	var (
		prefix string
	)

	if val.CanAddr() {
		prefix = val.Addr().MethodByName("Prefix").Call(nil)[0].String()
	} else {
		prefix = val.MethodByName("Prefix").Call(nil)[0].String()
	}
	var retPrefixs []string

	for _, pfx := range strings.Split(prefix, "|") {

		retPrefixs = append(retPrefixs, pfx)

	}
	return retPrefixs

}
func getPtrElement(v reflect.Value) reflect.Value {
	if v.Kind() == reflect.Ptr {
		v = v.Elem()
		if v.Kind() == reflect.Ptr {
			return getPtrElement(v)
		}
	}
	return v
}
func setFieldValue(val reflect.Value, id reflect.Value, config *config.InmemoryConfiguration) {
	for i := 0; i < val.NumField(); i++ {
		if key := val.Type().Field(i).Tag.Get("property"); key != "-" && key != "" {
			f := val.Field(i)
			if f.IsValid() {
				setBaseValue := func(f reflect.Value) {

					var (
						ok    bool
						value string
						idStr string
					)

					prefixs := getKeyPrefix(val)

					if id.Kind() == reflect.String {
						idStr = id.Interface().(string)
					}

					for _, pfx := range prefixs {

						if len(pfx) > 0 {
							if len(idStr) > 0 {
								ok, value = config.GetProperty(pfx + idStr + "." + key)
							}
							if len(value) == 0 || !ok {
								ok, value = config.GetProperty(pfx + key)
							}

						} else {
							ok, value = config.GetProperty(key)
						}

						if ok {
							break
						}

					}
					if ok {
						switch f.Kind() {
						case reflect.Int64:
							x, err := strconv.Atoi(value)
							if err != nil {
								logger.Errorf("Dynamic change the configuration in struct {%v} field {%v} error ,error message is {%v}",
									val.Type().Name(), val.Type().Field(i).Name, err)
							} else {
								if !f.OverflowInt(int64(x)) {
									f.SetInt(int64(x))
								} else {
									logger.Errorf("Dynamic change the configuration in struct {%v} field {%v} error ,error message is {%v}",
										val.Type().Name(), val.Type().Field(i).Name, perrors.Errorf("the int64 value {%v} from config center is  overflow", int64(x)))
								}
							}
						case reflect.String:
							f.SetString(value)
						case reflect.Bool:
							x, err := strconv.ParseBool(value)
							if err != nil {
								logger.Errorf("Dynamic change the configuration in struct {%v} field {%v} error ,error message is {%v}",
									val.Type().Name(), val.Type().Field(i).Name, err)
							}
							f.SetBool(x)
						case reflect.Float64:
							x, err := strconv.ParseFloat(value, 64)
							if err != nil {
								logger.Errorf("Dynamic change the configuration in struct {%v} field {%v} error ,error message is {%v}",
									val.Type().Name(), val.Type().Field(i).Name, err)
							} else {
								if !f.OverflowFloat(x) {
									f.SetFloat(x)
								} else {
									logger.Errorf("Dynamic change the configuration in struct {%v} field {%v} error ,error message is {%v}",
										val.Type().Name(), val.Type().Field(i).Name, perrors.Errorf("the float64 value {%v} from config center is  overflow", x))
								}
							}
						default:
							logger.Warnf("The kind of field {%v} is not supported ", f.Kind().String())
						}

					}

				}

				if f.Kind() == reflect.Ptr {
					f = getPtrElement(f)
					if f.Kind() == reflect.Struct {
						setFieldValue(f, reflect.Value{}, config)
					} else {
						setBaseValue(f)
					}
				}

				if f.Kind() == reflect.Struct {
					setFieldValue(f, reflect.Value{}, config)
				}
				if f.Kind() == reflect.Slice {
					for i := 0; i < f.Len(); i++ {
						e := f.Index(i)
						if e.Kind() == reflect.Ptr {
							e = getPtrElement(e)
							if e.Kind() == reflect.Struct {
								setFieldValue(e, reflect.Value{}, config)
							} else {
								setBaseValue(e)
							}
						}

					}

				}
				if f.Kind() == reflect.Map {

					if f.Type().Elem().Kind() == reflect.Ptr {
						//initiate config
						s := reflect.New(f.Type().Elem().Elem())
						prefix := s.MethodByName("Prefix").Call(nil)[0].String()
						for _, pfx := range strings.Split(prefix, "|") {
							m := config.GetSubProperty(pfx)
							if m != nil {
								for k := range m {
									f.SetMapIndex(reflect.ValueOf(k), reflect.New(f.Type().Elem().Elem()))
								}
							}

						}

					}

					//iter := f.MapRange()

					for _, k := range f.MapKeys() {
						v := f.MapIndex(k)
						switch v.Kind() {
						case reflect.Ptr:
							v = getPtrElement(v)
							if v.Kind() == reflect.Struct {
								setFieldValue(v, k, config)
							} else {
								setBaseValue(v)
							}
						case reflect.Int64, reflect.String, reflect.Bool, reflect.Float64:
							setBaseValue(v)
						default:
							logger.Warnf("The kind of field {%v} is not supported ", v.Kind().String())
						}
					}
				}
				setBaseValue(f)

			}
		}
	}
}
func (c *BaseConfig) fresh() {
	configList := config.GetEnvInstance().Configuration()
	for element := configList.Front(); element != nil; element = element.Next() {
		cfg := element.Value.(*config.InmemoryConfiguration)
		c.freshInternalConfig(cfg)
	}
}

func (c *BaseConfig) freshInternalConfig(config *config.InmemoryConfiguration) {
	//reflect to init struct
	tp := reflect.ValueOf(c.fatherConfig).Elem().Type()
	initializeStruct(tp, reflect.ValueOf(c.fatherConfig).Elem())

	val := reflect.Indirect(reflect.ValueOf(c.fatherConfig))
	setFieldValue(val, reflect.Value{}, config)
}

// SetFatherConfig ...
func (c *BaseConfig) SetFatherConfig(fatherConfig interface{}) {
	c.fatherConfig = fatherConfig
}

func initializeStruct(t reflect.Type, v reflect.Value) {
	if v.Kind() == reflect.Struct {
		for i := 0; i < v.NumField(); i++ {
			f := v.Field(i)
			ft := t.Field(i)

			if ft.Tag.Get("property") != "" {
				switch ft.Type.Kind() {
				case reflect.Map:
					if f.IsNil() {
						f.Set(reflect.MakeMap(ft.Type))
					}
				case reflect.Slice:
					if f.IsNil() {
						f.Set(reflect.MakeSlice(ft.Type, 0, 0))
					}
				case reflect.Chan:
					if f.IsNil() {
						f.Set(reflect.MakeChan(ft.Type, 0))
					}
				case reflect.Struct:
					if f.IsNil() {
						initializeStruct(ft.Type, f)
					}
				case reflect.Ptr:
					if f.IsNil() {
						fv := reflect.New(ft.Type.Elem())
						initializeStruct(ft.Type.Elem(), fv.Elem())
						f.Set(fv)
					}
				default:
				}
			}

		}
	}

}

func loadYmlConfig(confRouterFile string, i interface{}) error {
	if len(confRouterFile) == 0 {
		return perrors.Errorf("application configure(provider) file name is nil")
	}

	if path.Ext(confRouterFile) != ".yml" {
		return perrors.Errorf("application configure file name{%v} suffix must be .yml", confRouterFile)
	}

	confFileStream, err := ioutil.ReadFile(confRouterFile)
	if err != nil {
		return perrors.Errorf("ioutil.ReadFile(file:%s) = error:%v", confRouterFile, perrors.WithStack(err))
	}
	err = yaml.Unmarshal(confFileStream, i)
	if err != nil {
		return perrors.Errorf("yaml.Unmarshal() = error:%v", perrors.WithStack(err))
	}
	return nil
}<|MERGE_RESOLUTION|>--- conflicted
+++ resolved
@@ -18,12 +18,9 @@
 package config
 
 import (
-<<<<<<< HEAD
 	"context"
 	"io/ioutil"
 	"path"
-=======
->>>>>>> 94d11ef9
 	"reflect"
 	"strconv"
 	"strings"
