/*
 * Licensed to the Apache Software Foundation (ASF) under one or more
 * contributor license agreements.  See the NOTICE file distributed with
 * this work for additional information regarding copyright ownership.
 * The ASF licenses this file to You under the Apache License, Version 2.0
 * (the "License"); you may not use this file except in compliance with
 * the License.  You may obtain a copy of the License at
 *
 *     http://www.apache.org/licenses/LICENSE-2.0
 *
 * Unless required by applicable law or agreed to in writing, software
 * distributed under the License is distributed on an "AS IS" BASIS,
 * WITHOUT WARRANTIES OR CONDITIONS OF ANY KIND, either express or implied.
 * See the License for the specific language governing permissions and
 * limitations under the License.
 */

package config

import (
	"fmt"
	"net/url"
	"strconv"
	"time"
)

import (
	"github.com/creasty/defaults"

	gxstrings "github.com/dubbogo/gost/strings"
)

import (
	"dubbo.apache.org/dubbo-go/v3/cluster/directory"
	"dubbo.apache.org/dubbo-go/v3/common"
	"dubbo.apache.org/dubbo-go/v3/common/constant"
	"dubbo.apache.org/dubbo-go/v3/common/extension"
	"dubbo.apache.org/dubbo-go/v3/common/proxy"
	"dubbo.apache.org/dubbo-go/v3/config/generic"
	"dubbo.apache.org/dubbo-go/v3/protocol"
	"dubbo.apache.org/dubbo-go/v3/protocol/protocolwrapper"
)

// ReferenceConfig is the configuration of service consumer
type ReferenceConfig struct {
	pxy            *proxy.Proxy
	id             string
	InterfaceName  string            `required:"true"  yaml:"interface"  json:"interface,omitempty" property:"interface"`
	Check          *bool             `default:"false" yaml:"check"  json:"check,omitempty" property:"check"`
	URL            string            `yaml:"url"  json:"url,omitempty" property:"url"`
	Filter         string            `yaml:"filter" json:"filter,omitempty" property:"filter"`
	Protocol       string            `default:"dubbo"  yaml:"protocol"  json:"protocol,omitempty" property:"protocol"`
	Registry       []string          `yaml:"registry"  json:"registry,omitempty"  property:"registry"`
	Cluster        string            `yaml:"cluster"  json:"cluster,omitempty" property:"cluster"`
	Loadbalance    string            `yaml:"loadbalance"  json:"loadbalance,omitempty" property:"loadbalance"`
	Retries        string            `yaml:"retries"  json:"retries,omitempty" property:"retries"`
	Group          string            `yaml:"group"  json:"group,omitempty" property:"group"`
	Version        string            `yaml:"version"  json:"version,omitempty" property:"version"`
	Serialization  string            `yaml:"serialization" json:"serialization" property:"serialization"`
	ProvidedBy     string            `yaml:"provided_by"  json:"provided_by,omitempty" property:"provided_by"`
	Methods        []*MethodConfig   `yaml:"methods"  json:"methods,omitempty" property:"methods"`
	Async          bool              `yaml:"async"  json:"async,omitempty" property:"async"`
	Params         map[string]string `yaml:"params"  json:"params,omitempty" property:"params"`
	invoker        protocol.Invoker
	urls           []*common.URL
	Generic        string `yaml:"generic"  json:"generic,omitempty" property:"generic"`
	Sticky         bool   `yaml:"sticky"   json:"sticky,omitempty" property:"sticky"`
	RequestTimeout string `yaml:"timeout"  json:"timeout,omitempty" property:"timeout"`
	ForceTag       bool   `yaml:"force.tag"  json:"force.tag,omitempty" property:"force.tag"`

	rootConfig   *RootConfig
	metaDataType string
}

// nolint
func (rc *ReferenceConfig) Prefix() string {
	return constant.ReferenceConfigPrefix + rc.InterfaceName + "."
}

func (rc *ReferenceConfig) Init(root *RootConfig) error {
	for _, method := range rc.Methods {
		if err := method.Init(); err != nil {
			return err
		}
	}
	if err := defaults.Set(rc); err != nil {
		return err
	}
	rc.rootConfig = root
	if root.Application != nil {
		rc.metaDataType = root.Application.MetadataType
	}
	rc.Registry = translateRegistryIds(rc.Registry)
	if len(rc.Registry) <= 0 {
		rc.Registry = root.Consumer.Registry
	}
	return verify(rc)
}

// Refer ...
func (rc *ReferenceConfig) Refer(srv interface{}) {
	cfgURL := common.NewURLWithOptions(
		common.WithPath(rc.InterfaceName),
		common.WithProtocol(rc.Protocol),
		common.WithParams(rc.getURLMap()),
		common.WithParamsValue(constant.BEAN_NAME_KEY, rc.id),
		common.WithParamsValue(constant.METADATATYPE_KEY, rc.metaDataType),
	)
	SetConsumerServiceByInterfaceName(rc.InterfaceName, srv)
	if rc.ForceTag {
		cfgURL.AddParam(constant.ForceUseTag, "true")
	}
	rc.postProcessConfig(cfgURL)
	if rc.URL != "" {
		// 1. user specified URL, could be peer-to-peer address, or register center's address.
		urlStrings := gxstrings.RegSplit(rc.URL, "\\s*[;]+\\s*")
		for _, urlStr := range urlStrings {
			serviceURL, err := common.NewURL(urlStr)
			if err != nil {
				panic(fmt.Sprintf("url configuration error,  please check your configuration, user specified URL %v refer error, error message is %v ", urlStr, err.Error()))
			}
			if serviceURL.Protocol == constant.REGISTRY_PROTOCOL {
				serviceURL.SubURL = cfgURL
				rc.urls = append(rc.urls, serviceURL)
			} else {
				if serviceURL.Path == "" {
					serviceURL.Path = "/" + rc.InterfaceName
				}
				// merge url need to do
				newURL := common.MergeURL(serviceURL, cfgURL)
				rc.urls = append(rc.urls, newURL)
			}
		}
	} else {
		// 2. assemble SubURL from register center's configuration mode
		rc.urls = loadRegistries(rc.Registry, rc.rootConfig.Registries, common.CONSUMER)

		// set url to regURLs
		for _, regURL := range rc.urls {
			regURL.SubURL = cfgURL
		}
	}

<<<<<<< HEAD
	if len(c.urls) == 1 {
		c.invoker = extension.GetProtocol(c.urls[0].Protocol).Refer(c.urls[0])
		// c.URL != "" is direct call, and will overide c.invoker
		if c.URL != "" {
			// filter
			c.invoker = protocolwrapper.BuildInvokerChain(c.invoker, constant.REFERENCE_FILTER_KEY)
=======
	if len(rc.urls) == 1 {
		if rc.urls[0].Protocol == constant.SERVICE_REGISTRY_PROTOCOL {
			rc.invoker = extension.GetProtocol("registry").Refer(rc.urls[0])
		} else {
			rc.invoker = extension.GetProtocol(rc.urls[0].Protocol).Refer(rc.urls[0])
		}

		// c.URL != "" is direct call
		if rc.URL != "" {
			//filter
			rc.invoker = protocolwrapper.BuildInvokerChain(rc.invoker, constant.REFERENCE_FILTER_KEY)
>>>>>>> 26aa12b8

			// cluster
			invokers := make([]protocol.Invoker, 0, len(rc.urls))
			invokers = append(invokers, rc.invoker)
			// TODO(decouple from directory, config should not depend on directory module)
			var hitClu string
			// not a registry url, must be direct invoke.
			hitClu = constant.FAILOVER_CLUSTER_NAME
			if len(invokers) > 0 {
				u := invokers[0].GetURL()
				if nil != &u {
					hitClu = u.GetParam(constant.CLUSTER_KEY, constant.ZONEAWARE_CLUSTER_NAME)
				}
			}

			cluster := extension.GetCluster(hitClu)
			// If 'zone-aware' policy select, the invoker wrap sequence would be:
			// ZoneAwareClusterInvoker(StaticDirectory) ->
			// FailoverClusterInvoker(RegistryDirectory, routing happens here) -> Invoker
			rc.invoker = cluster.Join(directory.NewStaticDirectory(invokers))
		}
	} else {
		invokers := make([]protocol.Invoker, 0, len(rc.urls))
		var regURL *common.URL
		for _, u := range rc.urls {
			var invoker protocol.Invoker
			if u.Protocol == constant.SERVICE_REGISTRY_PROTOCOL {
				invoker = extension.GetProtocol("registry").Refer(u)
			} else {
				invoker = extension.GetProtocol(u.Protocol).Refer(u)
			}

			// c.URL != "" is direct call
			if rc.URL != "" {
				//filter
				invoker = protocolwrapper.BuildInvokerChain(invoker, constant.REFERENCE_FILTER_KEY)
			}
			invokers = append(invokers, invoker)
			if u.Protocol == constant.REGISTRY_PROTOCOL {
				regURL = u
			}
		}

		// TODO(decouple from directory, config should not depend on directory module)
		var hitClu string
		if regURL != nil {
			// for multi-subscription scenario, use 'zone-aware' policy by default
			hitClu = constant.ZONEAWARE_CLUSTER_NAME
		} else {
			// not a registry url, must be direct invoke.
			hitClu = constant.FAILOVER_CLUSTER_NAME
			if len(invokers) > 0 {
				u := invokers[0].GetURL()
				if nil != &u {
					hitClu = u.GetParam(constant.CLUSTER_KEY, constant.ZONEAWARE_CLUSTER_NAME)
				}
			}
		}

		cluster := extension.GetCluster(hitClu)
		// If 'zone-aware' policy select, the invoker wrap sequence would be:
		// ZoneAwareClusterInvoker(StaticDirectory) ->
		// FailoverClusterInvoker(RegistryDirectory, routing happens here) -> Invoker
		rc.invoker = cluster.Join(directory.NewStaticDirectory(invokers))
	}
	// publish consumer's metadata
	publishServiceDefinition(cfgURL)
	// create proxy
	if rc.Async {
		callback := GetCallback(rc.id)
		rc.pxy = extension.GetProxyFactory(rc.rootConfig.Consumer.ProxyFactory).GetAsyncProxy(rc.invoker, callback, cfgURL)
	} else {
		rc.pxy = extension.GetProxyFactory(rc.rootConfig.Consumer.ProxyFactory).GetProxy(rc.invoker, cfgURL)
	}
}

// Implement
// @v is service provider implemented RPCService
func (rc *ReferenceConfig) Implement(v common.RPCService) {
	rc.pxy.Implement(v)
}

// GetRPCService gets RPCService from proxy
func (rc *ReferenceConfig) GetRPCService() common.RPCService {
	return rc.pxy.Get()
}

// GetProxy gets proxy
func (rc *ReferenceConfig) GetProxy() *proxy.Proxy {
	return rc.pxy
}

func (rc *ReferenceConfig) getURLMap() url.Values {
	urlMap := url.Values{}
	// first set user params
	for k, v := range rc.Params {
		urlMap.Set(k, v)
	}
	urlMap.Set(constant.INTERFACE_KEY, rc.InterfaceName)
	urlMap.Set(constant.TIMESTAMP_KEY, strconv.FormatInt(time.Now().Unix(), 10))
<<<<<<< HEAD
	urlMap.Set(constant.CLUSTER_KEY, c.Cluster)
	urlMap.Set(constant.LOADBALANCE_KEY, c.Loadbalance)
	urlMap.Set(constant.RETRIES_KEY, c.Retries)
	urlMap.Set(constant.GROUP_KEY, c.Group)
	urlMap.Set(constant.VERSION_KEY, c.Version)
	urlMap.Set(constant.GENERIC_KEY, c.Generic)
=======
	urlMap.Set(constant.CLUSTER_KEY, rc.Cluster)
	urlMap.Set(constant.LOADBALANCE_KEY, rc.Loadbalance)
	urlMap.Set(constant.RETRIES_KEY, rc.Retries)
	urlMap.Set(constant.GROUP_KEY, rc.Group)
	urlMap.Set(constant.VERSION_KEY, rc.Version)
	urlMap.Set(constant.GENERIC_KEY, rc.Generic)
>>>>>>> 26aa12b8
	urlMap.Set(constant.ROLE_KEY, strconv.Itoa(common.CONSUMER))
	urlMap.Set(constant.PROVIDED_BY, rc.ProvidedBy)
	urlMap.Set(constant.SERIALIZATION_KEY, rc.Serialization)

	urlMap.Set(constant.RELEASE_KEY, "dubbo-golang-"+constant.Version)
	urlMap.Set(constant.SIDE_KEY, (common.RoleType(common.CONSUMER)).Role())

	if len(rc.RequestTimeout) != 0 {
		urlMap.Set(constant.TIMEOUT_KEY, rc.RequestTimeout)
	}
	// getty invoke async or sync
	urlMap.Set(constant.ASYNC_KEY, strconv.FormatBool(rc.Async))
	urlMap.Set(constant.STICKY_KEY, strconv.FormatBool(rc.Sticky))

	// applicationConfig info
	urlMap.Set(constant.APPLICATION_KEY, rc.rootConfig.Application.Name)
	urlMap.Set(constant.ORGANIZATION_KEY, rc.rootConfig.Application.Organization)
	urlMap.Set(constant.NAME_KEY, rc.rootConfig.Application.Name)
	urlMap.Set(constant.MODULE_KEY, rc.rootConfig.Application.Module)
	urlMap.Set(constant.APP_VERSION_KEY, rc.rootConfig.Application.Version)
	urlMap.Set(constant.OWNER_KEY, rc.rootConfig.Application.Owner)
	urlMap.Set(constant.ENVIRONMENT_KEY, rc.rootConfig.Application.Environment)

	// filter
	defaultReferenceFilter := constant.DEFAULT_REFERENCE_FILTERS
<<<<<<< HEAD
	if c.Generic != "" {
=======
	if rc.Generic != "" {
>>>>>>> 26aa12b8
		defaultReferenceFilter = constant.GENERIC_REFERENCE_FILTERS + "," + defaultReferenceFilter
	}
	urlMap.Set(constant.REFERENCE_FILTER_KEY, mergeValue(rc.rootConfig.Consumer.Filter, "", defaultReferenceFilter))

	for _, v := range rc.Methods {
		urlMap.Set("methods."+v.Name+"."+constant.LOADBALANCE_KEY, v.LoadBalance)
		urlMap.Set("methods."+v.Name+"."+constant.RETRIES_KEY, v.Retries)
		urlMap.Set("methods."+v.Name+"."+constant.STICKY_KEY, strconv.FormatBool(v.Sticky))
		if len(v.RequestTimeout) != 0 {
			urlMap.Set("methods."+v.Name+"."+constant.TIMEOUT_KEY, v.RequestTimeout)
		}
	}

	return urlMap
}

// GenericLoad ...
func (rc *ReferenceConfig) GenericLoad(id string) {
	genericService := generic.NewGenericService(rc.id)
	SetConsumerService(genericService)
	rc.id = id
	rc.Refer(genericService)
	rc.Implement(genericService)
}

// GetInvoker get invoker from ReferenceConfig
func (rc *ReferenceConfig) GetInvoker() protocol.Invoker {
	return rc.invoker
}

// postProcessConfig asks registered ConfigPostProcessor to post-process the current ReferenceConfig.
func (rc *ReferenceConfig) postProcessConfig(url *common.URL) {
	for _, p := range extension.GetConfigPostProcessors() {
		p.PostProcessReferenceConfig(url)
	}
}

//////////////////////////////////// reference config api

// ReferenceConfigOpt is consumer's reference config
type ReferenceConfigOpt func(config *ReferenceConfig) *ReferenceConfig

// NewReferenceConfig The only way to get a new ReferenceConfig
func NewReferenceConfigWithID(id string) *ReferenceConfig {
	return &ReferenceConfig{id: id}
}

// NewEmptyReferenceConfig returns empty ReferenceConfig
func NewEmptyReferenceConfig() *ReferenceConfig {
	newReferenceConfig := NewReferenceConfigWithID("")
	newReferenceConfig.Methods = make([]*MethodConfig, 0, 8)
	newReferenceConfig.Params = make(map[string]string, 8)
	return newReferenceConfig
}

// NewReferenceConfig returns ReferenceConfig with given @opts
func NewReferenceConfig(opts ...ReferenceConfigOpt) *ReferenceConfig {
	newReferenceConfig := NewEmptyReferenceConfig()
	for _, v := range opts {
		v(newReferenceConfig)
	}
	return newReferenceConfig
}

// WithReferenceRegistry returns ReferenceConfigOpt with given registryKey: @registry
func WithReferenceRegistry(registryKeys ...string) ReferenceConfigOpt {
	return func(config *ReferenceConfig) *ReferenceConfig {
		config.Registry = registryKeys
		return config
	}
}

// WithReferenceProtocolName returns ReferenceConfigOpt with given protocolName: @protocol
func WithReferenceProtocolName(protocol string) ReferenceConfigOpt {
	return func(config *ReferenceConfig) *ReferenceConfig {
		config.Protocol = protocol
		return config
	}
}

// WithReferenceInterface returns ReferenceConfigOpt with given @interfaceName
func WithReferenceInterface(interfaceName string) ReferenceConfigOpt {
	return func(config *ReferenceConfig) *ReferenceConfig {
		config.InterfaceName = interfaceName
		return config
	}
}

// WithReferenceCluster returns ReferenceConfigOpt with given cluster name: @cluster
func WithReferenceCluster(cluster string) ReferenceConfigOpt {
	return func(config *ReferenceConfig) *ReferenceConfig {
		config.Cluster = cluster
		return config
	}
}

// WithReferenceMethod returns ReferenceConfigOpt with given @method, @retries, and load balance: @lb
func WithReferenceMethod(methodName, retries, lb string) ReferenceConfigOpt {
	return func(config *ReferenceConfig) *ReferenceConfig {
		config.Methods = append(config.Methods, &MethodConfig{
			Name:        methodName,
			Retries:     retries,
			LoadBalance: lb,
		})
		return config
	}
}<|MERGE_RESOLUTION|>--- conflicted
+++ resolved
@@ -141,14 +141,6 @@
 		}
 	}
 
-<<<<<<< HEAD
-	if len(c.urls) == 1 {
-		c.invoker = extension.GetProtocol(c.urls[0].Protocol).Refer(c.urls[0])
-		// c.URL != "" is direct call, and will overide c.invoker
-		if c.URL != "" {
-			// filter
-			c.invoker = protocolwrapper.BuildInvokerChain(c.invoker, constant.REFERENCE_FILTER_KEY)
-=======
 	if len(rc.urls) == 1 {
 		if rc.urls[0].Protocol == constant.SERVICE_REGISTRY_PROTOCOL {
 			rc.invoker = extension.GetProtocol("registry").Refer(rc.urls[0])
@@ -160,7 +152,6 @@
 		if rc.URL != "" {
 			//filter
 			rc.invoker = protocolwrapper.BuildInvokerChain(rc.invoker, constant.REFERENCE_FILTER_KEY)
->>>>>>> 26aa12b8
 
 			// cluster
 			invokers := make([]protocol.Invoker, 0, len(rc.urls))
@@ -261,21 +252,12 @@
 	}
 	urlMap.Set(constant.INTERFACE_KEY, rc.InterfaceName)
 	urlMap.Set(constant.TIMESTAMP_KEY, strconv.FormatInt(time.Now().Unix(), 10))
-<<<<<<< HEAD
-	urlMap.Set(constant.CLUSTER_KEY, c.Cluster)
-	urlMap.Set(constant.LOADBALANCE_KEY, c.Loadbalance)
-	urlMap.Set(constant.RETRIES_KEY, c.Retries)
-	urlMap.Set(constant.GROUP_KEY, c.Group)
-	urlMap.Set(constant.VERSION_KEY, c.Version)
-	urlMap.Set(constant.GENERIC_KEY, c.Generic)
-=======
 	urlMap.Set(constant.CLUSTER_KEY, rc.Cluster)
 	urlMap.Set(constant.LOADBALANCE_KEY, rc.Loadbalance)
 	urlMap.Set(constant.RETRIES_KEY, rc.Retries)
 	urlMap.Set(constant.GROUP_KEY, rc.Group)
 	urlMap.Set(constant.VERSION_KEY, rc.Version)
 	urlMap.Set(constant.GENERIC_KEY, rc.Generic)
->>>>>>> 26aa12b8
 	urlMap.Set(constant.ROLE_KEY, strconv.Itoa(common.CONSUMER))
 	urlMap.Set(constant.PROVIDED_BY, rc.ProvidedBy)
 	urlMap.Set(constant.SERIALIZATION_KEY, rc.Serialization)
@@ -301,11 +283,7 @@
 
 	// filter
 	defaultReferenceFilter := constant.DEFAULT_REFERENCE_FILTERS
-<<<<<<< HEAD
-	if c.Generic != "" {
-=======
 	if rc.Generic != "" {
->>>>>>> 26aa12b8
 		defaultReferenceFilter = constant.GENERIC_REFERENCE_FILTERS + "," + defaultReferenceFilter
 	}
 	urlMap.Set(constant.REFERENCE_FILTER_KEY, mergeValue(rc.rootConfig.Consumer.Filter, "", defaultReferenceFilter))
