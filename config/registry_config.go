/*
 * Licensed to the Apache Software Foundation (ASF) under one or more
 * contributor license agreements.  See the NOTICE file distributed with
 * this work for additional information regarding copyright ownership.
 * The ASF licenses this file to You under the Apache License, Version 2.0
 * (the "License"); you may not use this file except in compliance with
 * the License.  You may obtain a copy of the License at
 *
 *     http://www.apache.org/licenses/LICENSE-2.0
 *
 * Unless required by applicable law or agreed to in writing, software
 * distributed under the License is distributed on an "AS IS" BASIS,
 * WITHOUT WARRANTIES OR CONDITIONS OF ANY KIND, either express or implied.
 * See the License for the specific language governing permissions and
 * limitations under the License.
 */

package config

import (
	"net/url"
	"strconv"
	"strings"
)

import (
	"github.com/creasty/defaults"

	"github.com/dubbogo/gost/log/logger"

	perrors "github.com/pkg/errors"
)

import (
	"dubbo.apache.org/dubbo-go/v3/common"
	"dubbo.apache.org/dubbo-go/v3/common/constant"
	"dubbo.apache.org/dubbo-go/v3/common/extension"
	"dubbo.apache.org/dubbo-go/v3/config/instance"
	"dubbo.apache.org/dubbo-go/v3/registry"
)

// RegistryConfig is the configuration of the registry center
type RegistryConfig struct {
<<<<<<< HEAD
	Protocol          string            `validate:"required" yaml:"protocol"  json:"protocol,omitempty" property:"protocol"`
	Timeout           string            `default:"5s" validate:"required" yaml:"timeout" json:"timeout,omitempty" property:"timeout"` // unit: second
	Group             string            `yaml:"group" json:"group,omitempty" property:"group"`
	Namespace         string            `yaml:"namespace" json:"namespace,omitempty" property:"namespace"`
	TTL               string            `default:"10s" yaml:"ttl" json:"ttl,omitempty" property:"ttl"` // unit: minute
	Address           string            `validate:"required" yaml:"address" json:"address,omitempty" property:"address"`
	Username          string            `yaml:"username" json:"username,omitempty" property:"username"`
	Password          string            `yaml:"password" json:"password,omitempty"  property:"password"`
	Simplified        bool              `yaml:"simplified" json:"simplified,omitempty"  property:"simplified"`
	Preferred         bool              `yaml:"preferred" json:"preferred,omitempty" property:"preferred"` // Always use this registry first if set to true, useful when subscribe to multiple registriesConfig
	Zone              string            `yaml:"zone" json:"zone,omitempty" property:"zone"`                // The region where the registry belongs, usually used to isolate traffics
	Weight            int64             `yaml:"weight" json:"weight,omitempty" property:"weight"`          // Affects traffic distribution among registriesConfig, useful when subscribe to multiple registriesConfig Take effect only when no preferred registry is specified.
	Params            map[string]string `yaml:"params" json:"params,omitempty" property:"params"`
	RegistryType      string            `yaml:"registry-type"`
	UseAsMetaReport   bool              `default:"true" yaml:"use-as-meta-report" json:"use-as-meta-report,omitempty" property:"use-as-meta-report"`
	UseAsConfigCenter bool              `default:"true" yaml:"use-as-config-center" json:"use-as-config-center,omitempty" property:"use-as-config-center"`
=======
	Protocol     string            `validate:"required" yaml:"protocol"  json:"protocol,omitempty" property:"protocol"`
	Timeout      string            `default:"5s" validate:"required" yaml:"timeout" json:"timeout,omitempty" property:"timeout"` // unit: second
	Group        string            `yaml:"group" json:"group,omitempty" property:"group"`
	Namespace    string            `yaml:"namespace" json:"namespace,omitempty" property:"namespace"`
	TTL          string            `default:"15m" yaml:"ttl" json:"ttl,omitempty" property:"ttl"`
	Address      string            `validate:"required" yaml:"address" json:"address,omitempty" property:"address"`
	Username     string            `yaml:"username" json:"username,omitempty" property:"username"`
	Password     string            `yaml:"password" json:"password,omitempty"  property:"password"`
	Simplified   bool              `yaml:"simplified" json:"simplified,omitempty"  property:"simplified"`
	Preferred    bool              `yaml:"preferred" json:"preferred,omitempty" property:"preferred"` // Always use this registry first if set to true, useful when subscribe to multiple registriesConfig
	Zone         string            `yaml:"zone" json:"zone,omitempty" property:"zone"`                // The region where the registry belongs, usually used to isolate traffics
	Weight       int64             `yaml:"weight" json:"weight,omitempty" property:"weight"`          // Affects traffic distribution among registriesConfig, useful when subscribe to multiple registriesConfig Take effect only when no preferred registry is specified.
	Params       map[string]string `yaml:"params" json:"params,omitempty" property:"params"`
	RegistryType string            `yaml:"registry-type"`
>>>>>>> 9f822e6e
}

// Prefix dubbo.registries
func (RegistryConfig) Prefix() string {
	return constant.RegistryConfigPrefix
}

func (c *RegistryConfig) Init() error {
	if err := defaults.Set(c); err != nil {
		return err
	}
	return c.startRegistryConfig()
}

func (c *RegistryConfig) getUrlMap(roleType common.RoleType) url.Values {
	urlMap := url.Values{}
	urlMap.Set(constant.RegistryGroupKey, c.Group)
	urlMap.Set(constant.RegistryRoleKey, strconv.Itoa(int(roleType)))
	urlMap.Set(constant.RegistryKey, c.Protocol)
	urlMap.Set(constant.RegistryTimeoutKey, c.Timeout)
	// multi registry invoker weight label for load balance
	urlMap.Set(constant.RegistryKey+"."+constant.RegistryLabelKey, strconv.FormatBool(true))
	urlMap.Set(constant.RegistryKey+"."+constant.PreferredKey, strconv.FormatBool(c.Preferred))
	urlMap.Set(constant.RegistryKey+"."+constant.RegistryZoneKey, c.Zone)
	urlMap.Set(constant.RegistryKey+"."+constant.WeightKey, strconv.FormatInt(c.Weight, 10))
	urlMap.Set(constant.RegistryTTLKey, c.TTL)
	urlMap.Set(constant.ClientNameKey, clientNameID(c, c.Protocol, c.Address))

	for k, v := range c.Params {
		urlMap.Set(k, v)
	}
	return urlMap
}

func (c *RegistryConfig) startRegistryConfig() error {
	c.translateRegistryAddress()
<<<<<<< HEAD
	if c.UseAsMetaReport && isValid(c.Address) {
=======
	if GetApplicationConfig().MetadataType == constant.DefaultMetadataStorageType && c.RegistryType == constant.ServiceKey || c.RegistryType == constant.RegistryTypeAll {
>>>>>>> 9f822e6e
		if tmpUrl, err := c.toMetadataReportUrl(); err == nil {
			instance.SetMetadataReportInstanceByReg(tmpUrl)
		} else {
			return perrors.Wrap(err, "Start RegistryConfig failed.")
		}
	}
	return verify(c)
}

// toMetadataReportUrl translate the registry configuration to the metadata reporting url
func (c *RegistryConfig) toMetadataReportUrl() (*common.URL, error) {
	res, err := common.NewURL(c.Address,
		common.WithLocation(c.Address),
		common.WithProtocol(c.Protocol),
		common.WithUsername(c.Username),
		common.WithPassword(c.Password),
		common.WithParamsValue(constant.TimeoutKey, c.Timeout),
		common.WithParamsValue(constant.ClientNameKey, clientNameID(c, c.Protocol, c.Address)),
		common.WithParamsValue(constant.MetadataReportGroupKey, c.Group),
		common.WithParamsValue(constant.MetadataReportNamespaceKey, c.Namespace),
	)
	if err != nil || len(res.Protocol) == 0 {
		return nil, perrors.New("Invalid Registry Config.")
	}
	return res, nil
}

//translateRegistryAddress translate registry address
//  eg:address=nacos://127.0.0.1:8848 will return 127.0.0.1:8848 and protocol will set nacos
func (c *RegistryConfig) translateRegistryAddress() string {
	if strings.Contains(c.Address, "://") {
		u, err := url.Parse(c.Address)
		if err != nil {
			logger.Errorf("The registry url is invalid, error: %#v", err)
			panic(err)
		}
		c.Protocol = u.Scheme
		c.Address = strings.Join([]string{u.Host, u.Path}, "")
	}
	return c.Address
}

func (c *RegistryConfig) GetInstance(roleType common.RoleType) (registry.Registry, error) {
	u, err := c.toURL(roleType)
	if err != nil {
		return nil, err
	}
	// if the protocol == registry, set protocol the registry value in url.params
	if u.Protocol == constant.RegistryProtocol {
		u.Protocol = u.GetParam(constant.RegistryKey, "")
	}
	return extension.GetRegistry(u.Protocol, u)
}

func (c *RegistryConfig) toURL(roleType common.RoleType) (*common.URL, error) {
	address := c.translateRegistryAddress()
	var registryURLProtocol string
<<<<<<< HEAD
	if c.RegistryType == constant.RegistryTypeService {
		// service discovery protocol
		registryURLProtocol = constant.ServiceRegistryProtocol
	} else if c.RegistryType == constant.RegistryTypeInterface {
		registryURLProtocol = constant.RegistryProtocol
	} else {
		registryURLProtocol = constant.ServiceRegistryProtocol
=======
	switch c.RegistryType {
	case constant.RegistryTypeService:
		registryURLProtocol = constant.ServiceRegistryProtocol
	case constant.RegistryTypeInterface:
		registryURLProtocol = constant.RegistryProtocol
	default:
		// default use interface
		registryURLProtocol = constant.RegistryProtocol
	}
	return c.createNewURL(registryURLProtocol, address, roleType)
}

func (c *RegistryConfig) toURLs(roleType common.RoleType) ([]*common.URL, error) {
	address := c.translateRegistryAddress()
	var urls []*common.URL
	var err error
	var registryURL *common.URL

	if !isValid(c.Address) {
		logger.Infof("Empty or N/A registry address found, the process will work with no registry enabled " +
			"which means that the address of this instance will not be registered and not able to be found by other consumer instances.")
		return urls, nil
>>>>>>> 9f822e6e
	}
	switch c.RegistryType {
	case constant.RegistryTypeService:
		if registryURL, err = c.createNewURL(constant.ServiceRegistryProtocol, address, roleType); err == nil {
			urls = append(urls, registryURL)
		}
	case constant.RegistryTypeInterface:
		if registryURL, err = c.createNewURL(constant.RegistryProtocol, address, roleType); err == nil {
			urls = append(urls, registryURL)
		}
	case constant.RegistryTypeAll:
		if registryURL, err = c.createNewURL(constant.ServiceRegistryProtocol, address, roleType); err == nil {
			urls = append(urls, registryURL)
		}
		if registryURL, err = c.createNewURL(constant.RegistryProtocol, address, roleType); err == nil {
			urls = append(urls, registryURL)
		}
	default:
		// default use interface
		if registryURL, err = c.createNewURL(constant.RegistryProtocol, address, roleType); err == nil {
			urls = append(urls, registryURL)
		}
	}
	return urls, err
}

func (c *RegistryConfig) createNewURL(protocol string, address string, roleType common.RoleType) (*common.URL, error) {
	return common.NewURL(protocol+"://"+address,
		common.WithParams(c.getUrlMap(roleType)),
		common.WithParamsValue(constant.RegistrySimplifiedKey, strconv.FormatBool(c.Simplified)),
		common.WithParamsValue(constant.RegistryKey, c.Protocol),
		common.WithParamsValue(constant.RegistryNamespaceKey, c.Namespace),
		common.WithParamsValue(constant.RegistryTimeoutKey, c.Timeout),
		common.WithUsername(c.Username),
		common.WithPassword(c.Password),
		common.WithLocation(c.Address),
	)
}

func (c *RegistryConfig) toURLs(roleType common.RoleType) ([]*common.URL, error) {
	address := c.translateRegistryAddress()
	var urls []*common.URL
	var err error
	var registryURL *common.URL

	if !isValid(c.Address) {
		logger.Infof("Empty or N/A registry address found, the process will work with no registry enabled " +
			"which means that the address of this instance will not be registered and not able to be found by other consumer instances.")
		return urls, nil
	}

	if c.RegistryType == constant.RegistryTypeService {
		// service discovery protocol
		if registryURL, err = c.createNewURL(constant.ServiceRegistryProtocol, address, roleType); err == nil {
			urls = append(urls, registryURL)
		}
	} else if c.RegistryType == constant.RegistryTypeInterface {
		if registryURL, err = c.createNewURL(constant.RegistryProtocol, address, roleType); err == nil {
			urls = append(urls, registryURL)
		}
	} else if c.RegistryType == constant.RegistryTypeAll {
		if registryURL, err = c.createNewURL(constant.ServiceRegistryProtocol, address, roleType); err == nil {
			urls = append(urls, registryURL)
		}
		if registryURL, err = c.createNewURL(constant.RegistryProtocol, address, roleType); err == nil {
			urls = append(urls, registryURL)
		}
	} else {
		if registryURL, err = c.createNewURL(constant.ServiceRegistryProtocol, address, roleType); err == nil {
			urls = append(urls, registryURL)
		}
	}
	return urls, err
}

func loadRegistries(registryIds []string, registries map[string]*RegistryConfig, roleType common.RoleType) []*common.URL {
	var registryURLs []*common.URL
	//trSlice := strings.Split(targetRegistries, ",")

	for k, registryConf := range registries {
		target := false

		// if user not config targetRegistries, default load all
		// Notice: in func "func Split(s, sep string) []string" comment:
		// if s does not contain sep and sep is not empty, SplitAfter returns
		// a slice of length 1 whose only element is s. So we have to add the
		// condition when targetRegistries string is not set (it will be "" when not set)
		if len(registryIds) == 0 || (len(registryIds) == 1 && registryIds[0] == "") {
			target = true
		} else {
			// else if user config targetRegistries
			for _, tr := range registryIds {
				if tr == k {
					target = true
					break
				}
			}
		}

		if target {
			if urls, err := registryConf.toURLs(roleType); err != nil {
				logger.Errorf("The registry id: %s url is invalid, error: %#v", k, err)
				panic(err)
			} else {
				registryURLs = append(registryURLs, urls...)
			}
		}
	}

	return registryURLs
}

func (c *RegistryConfig) createNewURL(protocol string, address string, roleType common.RoleType) (*common.URL, error) {
	return common.NewURL(protocol+"://"+address,
		common.WithParams(c.getUrlMap(roleType)),
		common.WithParamsValue(constant.RegistrySimplifiedKey, strconv.FormatBool(c.Simplified)),
		common.WithParamsValue(constant.RegistryKey, c.Protocol),
		common.WithParamsValue(constant.RegistryNamespaceKey, c.Namespace),
		common.WithParamsValue(constant.RegistryTimeoutKey, c.Timeout),
		common.WithUsername(c.Username),
		common.WithPassword(c.Password),
		common.WithLocation(c.Address),
	)
}

const (
	defaultZKAddr          = "127.0.0.1:2181" // default registry address of zookeeper
	defaultNacosAddr       = "127.0.0.1:8848" // the default registry address of nacos
	defaultRegistryTimeout = "3s"             // the default registry timeout
)

type RegistryConfigOpt func(config *RegistryConfig) *RegistryConfig

// NewRegistryConfigWithProtocolDefaultPort New default registry config
// the input @protocol can only be:
// "zookeeper" with default addr "127.0.0.1:2181"
// "nacos" with default addr "127.0.0.1:8848"
func NewRegistryConfigWithProtocolDefaultPort(protocol string) *RegistryConfig {
	switch protocol {
	case "zookeeper":
		return &RegistryConfig{
			Protocol: protocol,
			Address:  defaultZKAddr,
			Timeout:  defaultRegistryTimeout,
		}
	case "nacos":
		return &RegistryConfig{
			Protocol: protocol,
			Address:  defaultNacosAddr,
			Timeout:  defaultRegistryTimeout,
		}
	default:
		return &RegistryConfig{
			Protocol: protocol,
		}
	}
}

// NewRegistryConfig creates New RegistryConfig with @opts
func NewRegistryConfig(opts ...RegistryConfigOpt) *RegistryConfig {
	newRegistryConfig := NewRegistryConfigWithProtocolDefaultPort("")
	for _, v := range opts {
		newRegistryConfig = v(newRegistryConfig)
	}
	return newRegistryConfig
}

// WithRegistryProtocol returns RegistryConfigOpt with given @regProtocol name
func WithRegistryProtocol(regProtocol string) RegistryConfigOpt {
	return func(config *RegistryConfig) *RegistryConfig {
		config.Protocol = regProtocol
		return config
	}
}

// WithRegistryAddress returns RegistryConfigOpt with given @addr registry address
func WithRegistryAddress(addr string) RegistryConfigOpt {
	return func(config *RegistryConfig) *RegistryConfig {
		config.Address = addr
		return config
	}
}

// WithRegistryTimeOut returns RegistryConfigOpt with given @timeout registry config
func WithRegistryTimeOut(timeout string) RegistryConfigOpt {
	return func(config *RegistryConfig) *RegistryConfig {
		config.Timeout = timeout
		return config
	}
}

// WithRegistryGroup returns RegistryConfigOpt with given @group registry group
func WithRegistryGroup(group string) RegistryConfigOpt {
	return func(config *RegistryConfig) *RegistryConfig {
		config.Group = group
		return config
	}
}

// WithRegistryTTL returns RegistryConfigOpt with given @ttl registry ttl
func WithRegistryTTL(ttl string) RegistryConfigOpt {
	return func(config *RegistryConfig) *RegistryConfig {
		config.TTL = ttl
		return config
	}
}

// WithRegistryUserName returns RegistryConfigOpt with given @userName registry userName
func WithRegistryUserName(userName string) RegistryConfigOpt {
	return func(config *RegistryConfig) *RegistryConfig {
		config.Username = userName
		return config
	}
}

// WithRegistryPassword returns RegistryConfigOpt with given @psw registry password
func WithRegistryPassword(psw string) RegistryConfigOpt {
	return func(config *RegistryConfig) *RegistryConfig {
		config.Password = psw
		return config
	}
}

// WithRegistrySimplified returns RegistryConfigOpt with given @simplified registry simplified flag
func WithRegistrySimplified(simplified bool) RegistryConfigOpt {
	return func(config *RegistryConfig) *RegistryConfig {
		config.Simplified = simplified
		return config
	}
}

// WithRegistryPreferred returns RegistryConfig with given @preferred registry preferred flag
func WithRegistryPreferred(preferred bool) RegistryConfigOpt {
	return func(config *RegistryConfig) *RegistryConfig {
		config.Preferred = preferred
		return config
	}
}

// WithRegistryWeight returns RegistryConfigOpt with given @weight registry weight flag
func WithRegistryWeight(weight int64) RegistryConfigOpt {
	return func(config *RegistryConfig) *RegistryConfig {
		config.Weight = weight
		return config
	}
}

// WithRegistryParams returns RegistryConfigOpt with given registry @params
func WithRegistryParams(params map[string]string) RegistryConfigOpt {
	return func(config *RegistryConfig) *RegistryConfig {
		config.Params = params
		return config
	}
}

func NewRegistryConfigBuilder() *RegistryConfigBuilder {
	return &RegistryConfigBuilder{
		registryConfig: &RegistryConfig{},
	}
}

type RegistryConfigBuilder struct {
	registryConfig *RegistryConfig
}

func (rcb *RegistryConfigBuilder) SetProtocol(protocol string) *RegistryConfigBuilder {
	rcb.registryConfig.Protocol = protocol
	return rcb
}

func (rcb *RegistryConfigBuilder) SetTimeout(timeout string) *RegistryConfigBuilder {
	rcb.registryConfig.Timeout = timeout
	return rcb
}

func (rcb *RegistryConfigBuilder) SetGroup(group string) *RegistryConfigBuilder {
	rcb.registryConfig.Group = group
	return rcb
}

func (rcb *RegistryConfigBuilder) SetNamespace(namespace string) *RegistryConfigBuilder {
	rcb.registryConfig.Namespace = namespace
	return rcb
}

func (rcb *RegistryConfigBuilder) SetTTL(ttl string) *RegistryConfigBuilder {
	rcb.registryConfig.TTL = ttl
	return rcb
}

func (rcb *RegistryConfigBuilder) SetAddress(address string) *RegistryConfigBuilder {
	rcb.registryConfig.Address = address
	return rcb
}

func (rcb *RegistryConfigBuilder) SetUsername(username string) *RegistryConfigBuilder {
	rcb.registryConfig.Username = username
	return rcb
}

func (rcb *RegistryConfigBuilder) SetPassword(password string) *RegistryConfigBuilder {
	rcb.registryConfig.Password = password
	return rcb
}

func (rcb *RegistryConfigBuilder) SetSimplified(simplified bool) *RegistryConfigBuilder {
	rcb.registryConfig.Simplified = simplified
	return rcb
}

func (rcb *RegistryConfigBuilder) SetPreferred(preferred bool) *RegistryConfigBuilder {
	rcb.registryConfig.Preferred = preferred
	return rcb
}

func (rcb *RegistryConfigBuilder) SetZone(zone string) *RegistryConfigBuilder {
	rcb.registryConfig.Zone = zone
	return rcb
}

func (rcb *RegistryConfigBuilder) SetWeight(weight int64) *RegistryConfigBuilder {
	rcb.registryConfig.Weight = weight
	return rcb
}

func (rcb *RegistryConfigBuilder) SetParams(params map[string]string) *RegistryConfigBuilder {
	rcb.registryConfig.Params = params
	return rcb
}

func (rcb *RegistryConfigBuilder) AddParam(key, value string) *RegistryConfigBuilder {
	if rcb.registryConfig.Params == nil {
		rcb.registryConfig.Params = make(map[string]string)
	}
	rcb.registryConfig.Params[key] = value
	return rcb
}

func (rcb *RegistryConfigBuilder) SetRegistryType(registryType string) *RegistryConfigBuilder {
	rcb.registryConfig.RegistryType = registryType
	return rcb
}

func (rcb *RegistryConfigBuilder) Build() *RegistryConfig {
	if err := rcb.registryConfig.Init(); err != nil {
		panic(err)
	}
	return rcb.registryConfig
}

// DynamicUpdateProperties update registry
func (c *RegistryConfig) DynamicUpdateProperties(updateRegistryConfig *RegistryConfig) {
	// if nacos's registry timeout not equal local root config's registry timeout , update.
	if updateRegistryConfig != nil && updateRegistryConfig.Timeout != c.Timeout {
		c.Timeout = updateRegistryConfig.Timeout
		logger.Infof("RegistryConfigs Timeout was dynamically updated, new value:%v", c.Timeout)
	}
}<|MERGE_RESOLUTION|>--- conflicted
+++ resolved
@@ -41,12 +41,11 @@
 
 // RegistryConfig is the configuration of the registry center
 type RegistryConfig struct {
-<<<<<<< HEAD
 	Protocol          string            `validate:"required" yaml:"protocol"  json:"protocol,omitempty" property:"protocol"`
 	Timeout           string            `default:"5s" validate:"required" yaml:"timeout" json:"timeout,omitempty" property:"timeout"` // unit: second
 	Group             string            `yaml:"group" json:"group,omitempty" property:"group"`
 	Namespace         string            `yaml:"namespace" json:"namespace,omitempty" property:"namespace"`
-	TTL               string            `default:"10s" yaml:"ttl" json:"ttl,omitempty" property:"ttl"` // unit: minute
+	TTL               string            `default:"15m" yaml:"ttl" json:"ttl,omitempty" property:"ttl"` // unit: minute
 	Address           string            `validate:"required" yaml:"address" json:"address,omitempty" property:"address"`
 	Username          string            `yaml:"username" json:"username,omitempty" property:"username"`
 	Password          string            `yaml:"password" json:"password,omitempty"  property:"password"`
@@ -58,22 +57,6 @@
 	RegistryType      string            `yaml:"registry-type"`
 	UseAsMetaReport   bool              `default:"true" yaml:"use-as-meta-report" json:"use-as-meta-report,omitempty" property:"use-as-meta-report"`
 	UseAsConfigCenter bool              `default:"true" yaml:"use-as-config-center" json:"use-as-config-center,omitempty" property:"use-as-config-center"`
-=======
-	Protocol     string            `validate:"required" yaml:"protocol"  json:"protocol,omitempty" property:"protocol"`
-	Timeout      string            `default:"5s" validate:"required" yaml:"timeout" json:"timeout,omitempty" property:"timeout"` // unit: second
-	Group        string            `yaml:"group" json:"group,omitempty" property:"group"`
-	Namespace    string            `yaml:"namespace" json:"namespace,omitempty" property:"namespace"`
-	TTL          string            `default:"15m" yaml:"ttl" json:"ttl,omitempty" property:"ttl"`
-	Address      string            `validate:"required" yaml:"address" json:"address,omitempty" property:"address"`
-	Username     string            `yaml:"username" json:"username,omitempty" property:"username"`
-	Password     string            `yaml:"password" json:"password,omitempty"  property:"password"`
-	Simplified   bool              `yaml:"simplified" json:"simplified,omitempty"  property:"simplified"`
-	Preferred    bool              `yaml:"preferred" json:"preferred,omitempty" property:"preferred"` // Always use this registry first if set to true, useful when subscribe to multiple registriesConfig
-	Zone         string            `yaml:"zone" json:"zone,omitempty" property:"zone"`                // The region where the registry belongs, usually used to isolate traffics
-	Weight       int64             `yaml:"weight" json:"weight,omitempty" property:"weight"`          // Affects traffic distribution among registriesConfig, useful when subscribe to multiple registriesConfig Take effect only when no preferred registry is specified.
-	Params       map[string]string `yaml:"params" json:"params,omitempty" property:"params"`
-	RegistryType string            `yaml:"registry-type"`
->>>>>>> 9f822e6e
 }
 
 // Prefix dubbo.registries
@@ -110,11 +93,7 @@
 
 func (c *RegistryConfig) startRegistryConfig() error {
 	c.translateRegistryAddress()
-<<<<<<< HEAD
 	if c.UseAsMetaReport && isValid(c.Address) {
-=======
-	if GetApplicationConfig().MetadataType == constant.DefaultMetadataStorageType && c.RegistryType == constant.ServiceKey || c.RegistryType == constant.RegistryTypeAll {
->>>>>>> 9f822e6e
 		if tmpUrl, err := c.toMetadataReportUrl(); err == nil {
 			instance.SetMetadataReportInstanceByReg(tmpUrl)
 		} else {
@@ -172,7 +151,6 @@
 func (c *RegistryConfig) toURL(roleType common.RoleType) (*common.URL, error) {
 	address := c.translateRegistryAddress()
 	var registryURLProtocol string
-<<<<<<< HEAD
 	if c.RegistryType == constant.RegistryTypeService {
 		// service discovery protocol
 		registryURLProtocol = constant.ServiceRegistryProtocol
@@ -180,58 +158,8 @@
 		registryURLProtocol = constant.RegistryProtocol
 	} else {
 		registryURLProtocol = constant.ServiceRegistryProtocol
-=======
-	switch c.RegistryType {
-	case constant.RegistryTypeService:
-		registryURLProtocol = constant.ServiceRegistryProtocol
-	case constant.RegistryTypeInterface:
-		registryURLProtocol = constant.RegistryProtocol
-	default:
-		// default use interface
-		registryURLProtocol = constant.RegistryProtocol
-	}
-	return c.createNewURL(registryURLProtocol, address, roleType)
-}
-
-func (c *RegistryConfig) toURLs(roleType common.RoleType) ([]*common.URL, error) {
-	address := c.translateRegistryAddress()
-	var urls []*common.URL
-	var err error
-	var registryURL *common.URL
-
-	if !isValid(c.Address) {
-		logger.Infof("Empty or N/A registry address found, the process will work with no registry enabled " +
-			"which means that the address of this instance will not be registered and not able to be found by other consumer instances.")
-		return urls, nil
->>>>>>> 9f822e6e
-	}
-	switch c.RegistryType {
-	case constant.RegistryTypeService:
-		if registryURL, err = c.createNewURL(constant.ServiceRegistryProtocol, address, roleType); err == nil {
-			urls = append(urls, registryURL)
-		}
-	case constant.RegistryTypeInterface:
-		if registryURL, err = c.createNewURL(constant.RegistryProtocol, address, roleType); err == nil {
-			urls = append(urls, registryURL)
-		}
-	case constant.RegistryTypeAll:
-		if registryURL, err = c.createNewURL(constant.ServiceRegistryProtocol, address, roleType); err == nil {
-			urls = append(urls, registryURL)
-		}
-		if registryURL, err = c.createNewURL(constant.RegistryProtocol, address, roleType); err == nil {
-			urls = append(urls, registryURL)
-		}
-	default:
-		// default use interface
-		if registryURL, err = c.createNewURL(constant.RegistryProtocol, address, roleType); err == nil {
-			urls = append(urls, registryURL)
-		}
-	}
-	return urls, err
-}
-
-func (c *RegistryConfig) createNewURL(protocol string, address string, roleType common.RoleType) (*common.URL, error) {
-	return common.NewURL(protocol+"://"+address,
+	}
+	return common.NewURL(registryURLProtocol+"://"+address,
 		common.WithParams(c.getUrlMap(roleType)),
 		common.WithParamsValue(constant.RegistrySimplifiedKey, strconv.FormatBool(c.Simplified)),
 		common.WithParamsValue(constant.RegistryKey, c.Protocol),
